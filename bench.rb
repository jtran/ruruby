#!/usr/local/bin/ruby
# frozen_string_literal: true

require 'open3'

if RUBY_PLATFORM =~ /linux/
  @platform = :linux
elsif RUBY_PLATFORM =~ /(darwin|mac os)/
  @platform = :macos
else
  raise 'unknown platform'
end

`ruby -v`.match(/ruby (\d*).(\d*).(\d*)/) { @ruby_version = "#{Regexp.last_match(1)}.#{Regexp.last_match(2)}.#{Regexp.last_match(3)}" }

if @platform == :macos
  `sysctl machdep.cpu.brand_string`.match(/brand_string:\s*(.*)/)
else
  `cat /proc/cpuinfo`.match(/model name\s*:\s(.*)/)
end
@cpu_info = Regexp.last_match(1)

if @platform == :macos
  sw = `sw_vers`
  sw.match(/ProductName:\s*(.*)/)
  @os_info = Regexp.last_match(1)
  sw.match(/ProductVersion:\s*(.*)/)
  @os_info += ' ' + Regexp.last_match(1)
else
  `cat /etc/os-release`.match(/PRETTY_NAME=\"(.*)\"/)
  @os_info = Regexp.last_match(1)
end

@time_command = if @platform == :macos
                  'gtime'
                else
                  '/usr/bin/time'
                end

@md0 = "# ruruby benchmark results\n
## environment\n
Ruby version: #{@ruby_version}  \nCPU: #{@cpu_info}  \nOS: #{@os_info}  \n\n"

puts "Ruby version: #{@ruby_version}"
puts "OS: #{@os_info}"
puts "CPU: #{@cpu_info}"

@md1 = "## execution time\n
|benchmark|ruby|ruruby|rate|
|:-----------:|:--------:|:---------:|:-------:|
"

@md2 = "## optcarrot benchmark\n
|benchmark|ruby|ruruby|rate|
|:-----------:|:--------:|:---------:|:-------:|
"

<<<<<<< HEAD
=======
@md3 = "\n## memory consumption\n
|benchmark|ruby|ruruby|rate|
|:-----------:|:--------:|:---------:|:-------:|
"

>>>>>>> cf9e4d99
`set -x`
`rustup run nightly cargo build --release`

def unit_conv(ruruby, ruby)
  ch = ''
  if ruruby > 1_000_000.0
<<<<<<< HEAD
    ruruby = ruruby / 1_000_000.0
    ruby = ruby / 1_000_000.0
    ch = 'M'
  elsif ruruby > 1000
    ruruby = ruruby / 1000.0
    ruby = ruby / 1000.0
=======
    ruruby /= 1_000_000.0
    ruby /= 1_000_000.0
    ch = 'M'
  elsif ruruby > 1000
    ruruby /= 1000.0
    ruby /= 1000.0
>>>>>>> cf9e4d99
    ch = 'K'
  end
  [ruruby, ruby, ch]
end

def print_cmp(kind, ruby, ruruby)
  ruruby, ruby, ch = unit_conv(ruruby, ruby)

  if ruby.is_a?(Float)
    res_ruby = "%6.2f#{ch}" % ruby
    res_ruruby = format("%6.2f#{ch}", ruruby)
  else
    res_ruby = "%6d#{ch}" % ruby
    res_ruruby = format("%6d#{ch}", ruruby)
  end
  puts format("#{kind}\t%10s  %10s  x %7.2f", res_ruby, res_ruruby, ruruby.to_f / ruby)
end

class Array
  def ave_sd
<<<<<<< HEAD
    ave = self.sum.to_f / self.length
    sd = Math.sqrt(self.map {|x| (x - ave) ** 2}.sum / self.length)
    {ave: ave, sd: sd}
  end
end

def get_results(command)
  real = []
  user = []
  sys = []
  rss = []
  5.times {
    o, e, s = Open3.capture3(command)
    e.match(/(\d*):(\d*).(\d*)elapsed/)
    real << "#{Regexp.last_match(2)}.#{Regexp.last_match(3)}".to_f + Regexp.last_match(1).to_i * 60
    e.match(/(\d*).(\d*)user/)
    user << "#{Regexp.last_match(1)}.#{Regexp.last_match(2)}".to_f
    e.match(/(\d*).(\d*)system/)
    sys << "#{Regexp.last_match(1)}.#{Regexp.last_match(2)}".to_f
    e.match(/(\d*)maxresident/)
    rss << Regexp.last_match(1).to_i
  }

  [real.ave_sd, user.ave_sd, sys.ave_sd, rss.ave_sd]
=======
    ave = sum.to_f / length
    sd = Math.sqrt(map { |x| (x - ave) ** 2 }.sum / length)
    { ave: ave, sd: sd }
  end
end

def get_results(command)
  real = []
  user = []
  sys = []
  rss = []
  5.times do
    o, e, s = Open3.capture3(command)
    e.match(/(\d*):(\d*).(\d*)elapsed/)
    real << "#{Regexp.last_match(2)}.#{Regexp.last_match(3)}".to_f + Regexp.last_match(1).to_i * 60
    e.match(/(\d*).(\d*)user/)
    user << "#{Regexp.last_match(1)}.#{Regexp.last_match(2)}".to_f
    e.match(/(\d*).(\d*)system/)
    sys << "#{Regexp.last_match(1)}.#{Regexp.last_match(2)}".to_f
    e.match(/(\d*)maxresident/)
    rss << Regexp.last_match(1).to_i
  end

  [real.ave_sd, user.ave_sd, sys.ave_sd, rss.ave_sd]
end

def print_avesd(ave_sd)
  "#{'%.2f' % ave_sd[:ave]} ± #{'%.2f' % ave_sd[:sd]}"
>>>>>>> cf9e4d99
end

def perf(app_name)
  puts "benchmark: #{app_name}"
  command = "#{@time_command} ruby tests/#{app_name} > /dev/null"
  real_ruby, user_ruby, sys_ruby, rss_ruby = get_results(command)

<<<<<<< HEAD
  command = "#{@time_command} ./target/release/ruruby tests/#{app_name} > mandel.ppm"
=======
  command = "#{@time_command} ./target/release/ruruby tests/#{app_name} > /dev/null"
>>>>>>> cf9e4d99
  real_ruruby, user_ruruby, sys_ruruby, rss_ruruby = get_results(command)

  # `convert mandel.ppm mandel.jpg`
  puts format("\t%10s  %10s", 'ruby', 'ruruby')
  print_cmp('real', real_ruby[:ave], real_ruruby[:ave])
  print_cmp('user', user_ruby[:ave], user_ruruby[:ave])
  print_cmp('sys', sys_ruby[:ave], sys_ruruby[:ave])
  print_cmp('rss', rss_ruby[:ave], rss_ruruby[:ave])

  real_mul = real_ruruby[:ave] / real_ruby[:ave]
<<<<<<< HEAD
  @md1 += "| #{app_name} | #{'%.2f' % real_ruby[:ave]} ± #{'%.2f' % real_ruby[:sd]} s | #{'%.2f' % real_ruruby[:ave]} ± #{'%.2f' % real_ruruby[:sd]} s | x #{'%.2f' % real_mul} |\n"
  rss_mul = rss_ruruby[:ave] / rss_ruby[:ave]
  rss_ruruby, rss_ruby, ch = unit_conv(rss_ruruby[:ave], rss_ruby[:ave])
  @md2 += "| #{app_name} | #{'%.1f' % rss_ruby}#{ch} | #{'%.1f' % rss_ruruby}#{ch} | x #{'%.2f' % rss_mul} |\n"
=======
  @md1 += "| #{app_name} | #{print_avesd(real_ruby)} s | #{print_avesd(real_ruruby)} s | x #{'%.2f' % real_mul} |\n"
  rss_mul = rss_ruruby[:ave] / rss_ruby[:ave]
  rss_ruruby, rss_ruby, ch = unit_conv(rss_ruruby[:ave], rss_ruby[:ave])
  @md3 += "| #{app_name} | #{'%.1f' % rss_ruby}#{ch} | #{'%.1f' % rss_ruruby}#{ch} | x #{'%.2f' % rss_mul} |\n"
end

def optcarrot(program, option = "")
  command = "#{@time_command} #{program} #{@optcarrot} #{option}"
  fps = []
  rss = []
  5.times do
    o, e, s = Open3.capture3(command)
    o.match(/fps: (\d*.\d*)/)
    fps << Regexp.last_match(1).to_f
    o.match(/checksum: (\d*)/)
    checksum = Regexp.last_match(1).to_i
    if checksum == 59662
      puts "optcarrot checksum ok: #{command}"
    else
      puts "checksum invalid: #{checksum} #{comamnd}"
    end
    e.match(/(\d*)maxresident/)
    rss << Regexp.last_match(1).to_i
  end
  [fps.ave_sd, rss.ave_sd]
end

def perf_optcarrot(option = "")
  fps_ruby, rss_ruby = optcarrot('ruby', option)
  fps_ruruby, rss_ruruby = optcarrot('target/release/ruruby', option)

  puts "benchmark: optcarrot #{option}"
  puts format("\t%10s  %10s", 'ruby', 'ruruby')
  print_cmp('fps', fps_ruby[:ave], fps_ruruby[:ave])
  print_cmp('rss', rss_ruby[:ave], rss_ruruby[:ave])

  @md2 += "| optcarrot #{option} | #{print_avesd(fps_ruby)} fps | #{print_avesd(fps_ruruby)} fps | x #{'%.2f' % (fps_ruby[:ave] / fps_ruruby[:ave])} |\n"

  rss_mul = rss_ruruby[:ave] / rss_ruby[:ave]
  rss_ruruby, rss_ruby, ch = unit_conv(rss_ruruby[:ave], rss_ruby[:ave])
  @md3 += "| optcarrot #{option} | #{'%.1f' % rss_ruby}#{ch} | #{'%.1f' % rss_ruruby}#{ch} | x #{'%.2f' % rss_mul} |\n"
>>>>>>> cf9e4d99
end

['so_mandelbrot.rb',
 'app_mandelbrot.rb',
 'fibo.rb',
 'block.rb',
 'ao_bench.rb'].each { |x| perf x }

@optcarrot = "../optcarrot/bin/optcarrot-bench"

perf_optcarrot()

perf_optcarrot("--opt")

File.open('bench.md', mode = 'w') do |f|
  f.write(@md0 + @md1 + @md2 + @md3)
end<|MERGE_RESOLUTION|>--- conflicted
+++ resolved
@@ -50,40 +50,28 @@
 |:-----------:|:--------:|:---------:|:-------:|
 "
 
-@md2 = "## optcarrot benchmark\n
+@md2 = "\n## optcarrot benchmark\n
 |benchmark|ruby|ruruby|rate|
 |:-----------:|:--------:|:---------:|:-------:|
 "
 
-<<<<<<< HEAD
-=======
 @md3 = "\n## memory consumption\n
 |benchmark|ruby|ruruby|rate|
 |:-----------:|:--------:|:---------:|:-------:|
 "
 
->>>>>>> cf9e4d99
 `set -x`
 `rustup run nightly cargo build --release`
 
 def unit_conv(ruruby, ruby)
   ch = ''
   if ruruby > 1_000_000.0
-<<<<<<< HEAD
-    ruruby = ruruby / 1_000_000.0
-    ruby = ruby / 1_000_000.0
-    ch = 'M'
-  elsif ruruby > 1000
-    ruruby = ruruby / 1000.0
-    ruby = ruby / 1000.0
-=======
     ruruby /= 1_000_000.0
     ruby /= 1_000_000.0
     ch = 'M'
   elsif ruruby > 1000
     ruruby /= 1000.0
     ruby /= 1000.0
->>>>>>> cf9e4d99
     ch = 'K'
   end
   [ruruby, ruby, ch]
@@ -104,32 +92,6 @@
 
 class Array
   def ave_sd
-<<<<<<< HEAD
-    ave = self.sum.to_f / self.length
-    sd = Math.sqrt(self.map {|x| (x - ave) ** 2}.sum / self.length)
-    {ave: ave, sd: sd}
-  end
-end
-
-def get_results(command)
-  real = []
-  user = []
-  sys = []
-  rss = []
-  5.times {
-    o, e, s = Open3.capture3(command)
-    e.match(/(\d*):(\d*).(\d*)elapsed/)
-    real << "#{Regexp.last_match(2)}.#{Regexp.last_match(3)}".to_f + Regexp.last_match(1).to_i * 60
-    e.match(/(\d*).(\d*)user/)
-    user << "#{Regexp.last_match(1)}.#{Regexp.last_match(2)}".to_f
-    e.match(/(\d*).(\d*)system/)
-    sys << "#{Regexp.last_match(1)}.#{Regexp.last_match(2)}".to_f
-    e.match(/(\d*)maxresident/)
-    rss << Regexp.last_match(1).to_i
-  }
-
-  [real.ave_sd, user.ave_sd, sys.ave_sd, rss.ave_sd]
-=======
     ave = sum.to_f / length
     sd = Math.sqrt(map { |x| (x - ave) ** 2 }.sum / length)
     { ave: ave, sd: sd }
@@ -158,7 +120,6 @@
 
 def print_avesd(ave_sd)
   "#{'%.2f' % ave_sd[:ave]} ± #{'%.2f' % ave_sd[:sd]}"
->>>>>>> cf9e4d99
 end
 
 def perf(app_name)
@@ -166,11 +127,7 @@
   command = "#{@time_command} ruby tests/#{app_name} > /dev/null"
   real_ruby, user_ruby, sys_ruby, rss_ruby = get_results(command)
 
-<<<<<<< HEAD
-  command = "#{@time_command} ./target/release/ruruby tests/#{app_name} > mandel.ppm"
-=======
   command = "#{@time_command} ./target/release/ruruby tests/#{app_name} > /dev/null"
->>>>>>> cf9e4d99
   real_ruruby, user_ruruby, sys_ruruby, rss_ruruby = get_results(command)
 
   # `convert mandel.ppm mandel.jpg`
@@ -181,12 +138,6 @@
   print_cmp('rss', rss_ruby[:ave], rss_ruruby[:ave])
 
   real_mul = real_ruruby[:ave] / real_ruby[:ave]
-<<<<<<< HEAD
-  @md1 += "| #{app_name} | #{'%.2f' % real_ruby[:ave]} ± #{'%.2f' % real_ruby[:sd]} s | #{'%.2f' % real_ruruby[:ave]} ± #{'%.2f' % real_ruruby[:sd]} s | x #{'%.2f' % real_mul} |\n"
-  rss_mul = rss_ruruby[:ave] / rss_ruby[:ave]
-  rss_ruruby, rss_ruby, ch = unit_conv(rss_ruruby[:ave], rss_ruby[:ave])
-  @md2 += "| #{app_name} | #{'%.1f' % rss_ruby}#{ch} | #{'%.1f' % rss_ruruby}#{ch} | x #{'%.2f' % rss_mul} |\n"
-=======
   @md1 += "| #{app_name} | #{print_avesd(real_ruby)} s | #{print_avesd(real_ruruby)} s | x #{'%.2f' % real_mul} |\n"
   rss_mul = rss_ruruby[:ave] / rss_ruby[:ave]
   rss_ruruby, rss_ruby, ch = unit_conv(rss_ruruby[:ave], rss_ruby[:ave])
@@ -228,7 +179,6 @@
   rss_mul = rss_ruruby[:ave] / rss_ruby[:ave]
   rss_ruruby, rss_ruby, ch = unit_conv(rss_ruruby[:ave], rss_ruby[:ave])
   @md3 += "| optcarrot #{option} | #{'%.1f' % rss_ruby}#{ch} | #{'%.1f' % rss_ruruby}#{ch} | x #{'%.2f' % rss_mul} |\n"
->>>>>>> cf9e4d99
 end
 
 ['so_mandelbrot.rb',
