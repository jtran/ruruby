use crate::error::{ParseErrKind, RubyError};
use crate::util::*;
use crate::id_table::{IdentId};
use super::*;
use std::path::PathBuf;
use std::collections::HashMap;

#[derive(Debug, Clone, PartialEq)]
pub struct Parser {
    pub lexer: Lexer,
    prev_loc: Loc,
    context_stack: Vec<Context>,
    //pub ident_table: IdentifierTable,
}

#[derive(Debug, Clone, PartialEq)]
pub struct ParseResult {
    pub node: Node,
    //pub ident_table: IdentifierTable,
    pub lvar_collector: LvarCollector,
    pub source_info: SourceInfoRef,
}

impl ParseResult {
    pub fn default(node: Node, lvar_collector: LvarCollector, source_info: SourceInfoRef) -> Self {
        ParseResult {
            node,
            //ident_table,
            lvar_collector,
            source_info,
        }
    }
}

#[derive(Debug, Clone, Copy, PartialEq, Eq)]
pub struct LvarId(usize);

impl std::ops::Deref for LvarId {
    type Target = usize;
    fn deref(&self) -> &usize {
        &self.0
    }
}

impl std::hash::Hash for LvarId {
    fn hash<H: std::hash::Hasher>(&self, state: &mut H) {
        self.0.hash(state);
    }
}

impl LvarId {
    pub fn as_usize(&self) -> usize {
        self.0
    }

    pub fn as_u32(&self) -> u32 {
        self.0 as u32
    }

    pub fn from_usize(id: usize) -> Self {
        LvarId(id)
    }

    pub fn from_u32(id: u32) -> Self {
        LvarId(id as usize)
    }
}

#[derive(Debug, Clone, PartialEq)]
pub struct LvarCollector {
    id: usize,
    table: HashMap<IdentId, LvarId>,
    block: Option<LvarId>,
}

impl LvarCollector {
    pub fn new() -> Self {
        LvarCollector {
            id: 0,
            table: HashMap::new(),
            block: None,
        }
    }

    fn insert(&mut self, val: IdentId) -> LvarId {
        match self.table.get(&val) {
            Some(id) => *id,
            None => {
                let id = self.id;
                self.table.insert(val, LvarId(id));
                self.id += 1;
                LvarId(id)
            }
        }
    }

    fn insert_new(&mut self, val: IdentId) -> Result<LvarId, ()> {
        let id = self.id;
        if self.table.insert(val, LvarId(id)).is_some() {
            return Err(());
        };
        self.id += 1;
        Ok(LvarId(id))
    }

    fn insert_block_param(&mut self, val: IdentId) -> Result<LvarId, ()> {
        let lvar = self.insert_new(val)?;
        self.block = Some(lvar);
        Ok(lvar)
    }

    pub fn get(&self, val: &IdentId) -> Option<&LvarId> {
        self.table.get(val)
    }

    pub fn get_name(&self, id:LvarId) -> Option<IdentId> {
        for (k,v) in self.table.iter() {
            if *v == id {
                return Some(*k);
            }
        }
        None
    }

    pub fn block_param(&self) -> Option<LvarId> {
        self.block
    }

    pub fn len(&self) -> usize {
        self.table.len()
    }

    pub fn table(&self) -> &HashMap<IdentId, LvarId> {
        &self.table
    }

    pub fn block(&self) -> &Option<LvarId> {
        &self.block
    }

    pub fn clone_table(&self) -> HashMap<IdentId, LvarId> {
        self.table.clone()
    }
}

#[derive(Debug, Clone, PartialEq)]
struct Context {
    lvar: LvarCollector,
    kind: ContextKind,
}

impl Context {
    fn new_method() -> Self {
        Context {
            lvar: LvarCollector::new(),
            kind: ContextKind::Method,
        }
    }
    fn new_class(lvar_collector: Option<LvarCollector>) -> Self {
        Context {
            lvar: lvar_collector.unwrap_or(LvarCollector::new()),
            kind: ContextKind::Class,
        }
    }
    fn new_block() -> Self {
        Context {
            lvar: LvarCollector::new(),
            kind: ContextKind::Block,
        }
    }
}

#[derive(Debug, Clone, PartialEq)]
enum ContextKind {
    Class,
    Method,
    Block,
}

#[derive(Debug, Clone, PartialEq)]
struct ArgList {
    args: Vec<Node>,
    kw_args: Vec<(IdentId, Node)>,
    block: Option<Box<Node>>,
}

impl Parser {
    pub fn new() -> Self {
        let lexer = Lexer::new();
        Parser {
            lexer,
            prev_loc: Loc(0, 0),
            context_stack: vec![],
            //ident_table: IdentifierTable::new(),
        }
    }

    fn save_state(&mut self) {
        self.lexer.save_state();
    }

    fn restore_state(&mut self) {
        self.lexer.restore_state();
    }

    fn discard_state(&mut self) {
        self.lexer.discard_state();
    }

    pub fn get_context_depth(&self) -> usize {
        self.context_stack.len()
    }
/*
    fn context(&self) -> &Context {
        self.context_stack.last().unwrap()
    }
*/
    fn context_mut(&mut self) -> &mut Context {
        self.context_stack.last_mut().unwrap()
    }

    // If the identifier(IdentId) does not exist in the current scope,
    // add the identifier as a local variable in the current context.
    fn add_local_var_if_new(&mut self, id: IdentId) {
        if !self.is_local_var(id) {
            self.context_mut().lvar.insert(id);
        }
    }

    // Add the identifier(IdentId) as a new parameter in the current context.
    // If a parameter with the same name already exists, return error.
    fn new_param(&mut self, id: IdentId, loc: Loc) -> Result<(), RubyError> {
        let res = self.context_mut().lvar.insert_new(id);
        if res.is_err() {
            return Err(self.error_unexpected(loc, "Duplicated argument name."));
        }
        Ok(())
    }

    // Add the identifier(IdentId) as a new block parameter in the current context.
    // If a parameter with the same name already exists, return error.
    fn new_block_param(&mut self, id: IdentId, loc: Loc) -> Result<(), RubyError> {
        let res = self.context_mut().lvar.insert_block_param(id);
        if res.is_err() {
            return Err(self.error_unexpected(loc, "Duplicated argument name."));
        }
        Ok(())
    }

    // Examine whether the identifier(IdentId) exists in the current scope.
    // If exiets, return true.
    fn is_local_var(&mut self, id: IdentId) -> bool {
        let len = self.context_stack.len();
        for i in 0..len {
            let context = &self.context_stack[len - 1 - i];
            if context.lvar.table.contains_key(&id) {
                return true;
            }
            if context.kind != ContextKind::Block {
                return false;
            }
        }
        return false;
    }

    fn get_ident_id(&self, method: impl Into<String>) -> IdentId {
        IdentId::get_ident_id(method)
    }

    /// Peek next token (skipping line terminators).
    fn peek(&mut self) -> Result<Token, RubyError> {
        self.lexer.peek_token_skip_lt()
    }

    /// Peek next token (no skipping line terminators).
    fn peek_no_term(&mut self) -> Result<Token, RubyError> {
        self.lexer.peek_token()
    }

    /// Examine the next token, and return true if it is a line terminator.
    fn is_line_term(&mut self) -> Result<bool, RubyError> {
        Ok(self.peek_no_term()?.is_line_term())
    }

    fn loc(&mut self) -> Loc {
        self.peek_no_term().unwrap().loc()
    }

    fn prev_loc(&self) -> Loc {
        self.prev_loc
    }

    /// Get next token (skipping line terminators).
    /// Return RubyError if it was EOF.
    fn get(&mut self) -> Result<Token, RubyError> {
        loop {
            let tok = self.lexer.get_token()?;
            if tok.is_eof() {
                return Err(self.error_eof(tok.loc()));
            }
            if !tok.is_line_term() {
                self.prev_loc = tok.loc;
                return Ok(tok);
            }
        }
    }

    /// Get next token (no skipping line terminators).
    fn get_no_skip_line_term(&mut self) -> Result<Token, RubyError> {
        let tok = self.lexer.get_token()?;
        self.prev_loc = tok.loc;
        Ok(tok)
    }

    /// If next token is an expected kind of Punctuator, get it and return true.
    /// Otherwise, return false.
    fn consume_punct(&mut self, expect: Punct) -> Result<bool, RubyError> {
        match self.peek()?.kind {
            TokenKind::Punct(punct) if punct == expect => {
                self.get()?;
                Ok(true)
            }
            _ => Ok(false),
        }
    }

    fn consume_punct_no_term(&mut self, expect: Punct) -> Result<bool, RubyError> {
        if TokenKind::Punct(expect) == self.peek_no_term()?.kind {
            self.get()?;
            Ok(true)
        } else {
            Ok(false)
        }
    }

    /// If next token is an expected kind of Reserved keyeord, get it and return true.
    /// Otherwise, return false.
    fn consume_reserved(&mut self, expect: Reserved) -> Result<bool, RubyError> {
        match self.peek()?.kind {
            TokenKind::Reserved(reserved) if reserved == expect => {
                self.get()?;
                Ok(true)
            }
            _ => Ok(false),
        }
    }

    fn consume_const(&mut self) -> Result<bool, RubyError> {
        match self.peek()?.kind {
            TokenKind::Const(_, _, _) => {
                self.get()?;
                Ok(true)
            }
            _ => Ok(false),
        }
    }

    fn consume_reserved_no_skip_line_term(&mut self, expect: Reserved) -> Result<bool, RubyError> {
        if TokenKind::Reserved(expect) == self.peek_no_term()?.kind {
            self.get()?;
            Ok(true)
        } else {
            Ok(false)
        }
    }

    /// Get the next token if it is a line terminator or ';' or EOF, and return true,
    /// Otherwise, return false.
    fn consume_term(&mut self) -> Result<bool, RubyError> {
        if !self.peek_no_term()?.is_term() {
            return Ok(false);
        };
        while self.peek_no_term()?.is_term() {
            if self.get_no_skip_line_term()?.is_eof() {
                return Ok(true);
            }
        }
        return Ok(true);
    }

    /// Get the next token and examine whether it is an expected Reserved.
    /// If not, return RubyError.
    fn expect_reserved(&mut self, expect: Reserved) -> Result<(), RubyError> {
        match &self.get()?.kind {
            TokenKind::Reserved(reserved) if *reserved == expect => Ok(()),
            _ => Err(self.error_unexpected(self.prev_loc(), format!("Expect {:?}", expect))),
        }
    }

    /// Get the next token and examine whether it is an expected Punct.
    /// If not, return RubyError.
    fn expect_punct(&mut self, expect: Punct) -> Result<(), RubyError> {
        match &self.get()?.kind {
            TokenKind::Punct(punct) if *punct == expect => Ok(()),
            _ => Err(self.error_unexpected(self.prev_loc(), format!("Expect '{:?}'", expect))),
        }
    }

    /// Get the next token and examine whether it is Ident.
    /// Return IdentId of the Ident.
    /// If not, return RubyError.
    fn expect_ident(&mut self) -> Result<IdentId, RubyError> {
        let name = match &self.get()?.kind {
            TokenKind::Ident(s, _, _) => s.clone(),
            _ => {
                return Err(self.error_unexpected(self.prev_loc(), "Expect identifier."));
            }
        };
        Ok(self.get_ident_id(name))
    }

    /// Get the next token and examine whether it is Const.
    /// Return IdentId of the Const.
    /// If not, return RubyError.
    fn expect_const(&mut self) -> Result<IdentId, RubyError> {
        let name = match &self.get()?.kind {
            TokenKind::Const(s, _, _) => s.clone(),
            _ => {
                return Err(self.error_unexpected(self.prev_loc(), "Expect constant."));
            }
        };
        Ok(self.get_ident_id(name))
    }

    fn token_as_symbol(&self, token: &Token) -> String {
        match token.kind.clone() {
            TokenKind::Ident(ident, _, _) => ident,
            TokenKind::Const(ident, _, _) => ident,
            TokenKind::InstanceVar(ident) => ident,
            TokenKind::StringLit(ident) => ident,
            TokenKind::Reserved(reserved) => {
                self.lexer.get_string_from_reserved(reserved).to_string()
            }
            _ => unreachable!(),
        }
    }

    fn error_unexpected(&self, loc: Loc, msg: impl Into<String>) -> RubyError {
        RubyError::new_parse_err(
            ParseErrKind::SyntaxError(msg.into()),
            self.lexer.source_info,
            0,
            loc,
        )
    }

    fn error_eof(&self, loc: Loc) -> RubyError {
        RubyError::new_parse_err(ParseErrKind::UnexpectedEOF, self.lexer.source_info, 0, loc)
    }
}

impl Parser {
    pub fn parse_program(
        mut self,
        path: PathBuf,
        program: &str,
    ) -> Result<ParseResult, RubyError> {
        let (node, lvar) = self.parse_program_core(path, program, None)?;

        let tok = self.peek()?;
        if  tok.is_eof() {
            let result = ParseResult::default(node, lvar, self.lexer.source_info);
            Ok(result)
        } else {
            Err(self.error_unexpected(tok.loc(), "Expected end-of-input."))
        }
    }

    pub fn parse_program_repl(
        mut self,
        path: PathBuf,
        program: &str,
        lvar_collector: Option<LvarCollector>,
    ) -> Result<ParseResult, RubyError> {
        let (node, lvar) = match self.parse_program_core(path, program, lvar_collector) {
            Ok((node, lvar)) => (node, lvar),
            Err(mut err) => {
                err.set_level(self.context_stack.len() - 1);
                return Err(err);
            }
        };
    
        let tok = self.peek()?;
        if tok.is_eof() {
            let result = ParseResult::default(node, lvar, self.lexer.source_info);
            Ok(result)
        } else {
            let mut err = self.error_unexpected(tok.loc(), "Expected end-of-input.");
            err.set_level(0);
            Err(err)
        }
    }

    pub fn parse_program_core(
        &mut self,
        path: PathBuf,
        program: &str,
        lvar: Option<LvarCollector>,
    ) -> Result<(Node, LvarCollector), RubyError> {
        self.lexer.init(path, program);
        self.context_stack.push(Context::new_class(lvar));
        let node = self.parse_comp_stmt()?;
        let lvar = self.context_stack.pop().unwrap().lvar;
        Ok((node, lvar))
    }

    pub fn parse_program_eval(
        mut self,
        path: PathBuf,
        program: &str,
        ext_lvar: LvarCollector,
    ) -> Result<ParseResult, RubyError> {
        self.lexer.init(path, program);
        self.context_stack.push(Context::new_class(Some(ext_lvar)));
        self.context_stack.push(Context::new_block());
        let node = self.parse_comp_stmt()?;
        let lvar = self.context_stack.pop().unwrap().lvar;
        self.context_stack.pop().unwrap();
        
        let tok = self.peek()?;
        if  tok.is_eof() {
            let result = ParseResult::default(node, lvar, self.lexer.source_info);
            Ok(result)
        } else {
            Err(self.error_unexpected(tok.loc(), "Expected end-of-input."))
        }
    }

    fn parse_comp_stmt(&mut self) -> Result<Node, RubyError> {
        // COMP_STMT : (STMT (TERM STMT)*)? (TERM+)?
        self.peek()?;
        let loc = self.loc();
        let mut nodes = vec![];

        loop {
            if self.peek()?.check_stmt_end() {
                return Ok(Node::new_comp_stmt(nodes, loc));
            }

            let node = self.parse_stmt()?;
            //println!("node {:?}", node);
            nodes.push(node);
            if !self.consume_term()? {
                break;
            }
        }
        Ok(Node::new_comp_stmt(nodes, loc))
    }

    fn parse_stmt(&mut self) -> Result<Node, RubyError> {
        let mut node = self.parse_expr()?;
        loop {
            if self.consume_reserved_no_skip_line_term(Reserved::If)? {
                // STMT : STMT if EXPR
                let loc = self.prev_loc();
                let cond = self.parse_expr()?;
                node = Node::new_if(cond, node, Node::new_comp_stmt(vec![], loc), loc);
            } else if self.consume_reserved_no_skip_line_term(Reserved::Unless)? {
                // STMT : STMT unless EXPR
                let loc = self.prev_loc();
                let cond = self.parse_expr()?;
                node = Node::new_if(cond, Node::new_comp_stmt(vec![], loc), node, loc);
            } else if self.consume_reserved_no_skip_line_term(Reserved::While)? {
                // STMT : STMT while EXPR
                let loc = self.prev_loc();
                let cond = self.parse_expr()?;
                let loc = loc.merge(self.prev_loc());
                node = Node::new_while(cond, node,true, loc);
            } else if self.consume_reserved_no_skip_line_term(Reserved::Until)? {
                // STMT : STMT until EXPR
                let loc = self.prev_loc();
                let cond = self.parse_expr()?;
                let loc = loc.merge(self.prev_loc());
                node = Node::new_while(cond, node,false, loc);
            } else {
                break;
            }
        }
        // STMT : EXPR
        Ok(node)
    }

    fn parse_expr(&mut self) -> Result<Node, RubyError> {
        // EXPR : NOT
        // | KEYWORD-AND
        // | KEYWORD-OR
        // NOT : ARG
        // | UNPARENTHESIZED-METHOD
        // | ! UNPARENTHESIZED-METHOD
        // | KEYWORD-NOT
        // UNPARENTHESIZED-METHOD :
        // | FNAME ARGS
        // | PRIMARY . FNAME ARGS
        // | PRIMARY :: FNAME ARGS
        // | return ARGS
        // | break ARGS
        // | next ARGS
        // | COMMAND-WITH-DO-BLOCK [CHAIN-METHOD]*
        // | COMMAND-WITH-DO-BLOCK [CHAIN-METHOD]* . FNAME ARGS
        // | COMMAND-WITH-DO-BLOCK [CHAIN-METHOD]* :: FNAME ARGS
        // CHAIN-METOD : . FNAME
        // | :: FNAME
        // | . FNAME( ARGS )
        // | :: FNAME( ARGS )
        // COMMAND-WITH-DO-BLOCK : FNAME ARGS DO-BLOCK
        // | PRIMARY . FNAME ARGS DO-BLOCK [CHAIN-METHOD]* [ . FNAME ARGS]
        let node = self.parse_arg()?;
        if self.consume_punct_no_term(Punct::Comma)?
        /*&& node.is_lvar()*/
        {
            // EXPR : MLHS `=' MRHS
            return Ok(self.parse_mul_assign(node)?);
        }
        if node.is_operation() && self.is_command()? {
            // FNAME ARGS
            // FNAME ARGS DO-BLOCK
            Ok(self.parse_command(node.as_method_name().unwrap(), node.loc())?)
        } else if let Node {
            // PRIMARY . FNAME ARGS
            // PRIMARY . FNAME ARGS DO_BLOCK [CHAIN-METHOD]* [ . FNAME ARGS]
            kind:
                NodeKind::Send {
                    method,
                    receiver,
                    mut send_args,
                    completed: false,
                    ..
                },
            loc,
        } = node.clone()
        {
            if self.is_command()? {
                send_args = self.parse_arglist()?;
            } else {
                send_args.block = self.parse_block()?
            };
            let node = Node::new_send(*receiver, method, send_args, true, loc);
            Ok(node)
        } else {
            // EXPR : ARG
            Ok(node)
        }
    }

    fn parse_mul_assign(&mut self, node: Node) -> Result<Node, RubyError> {
        // EXPR : MLHS `=' MRHS
        let mut mlhs = vec![node];
        loop {
            if self.peek_no_term()?.kind == TokenKind::Punct(Punct::Assign) {
                break;
            }
            let node = self.parse_function()?;
            mlhs.push(node);
            if !self.consume_punct_no_term(Punct::Comma)? {
                break;
            }
        }

        if !self.consume_punct_no_term(Punct::Assign)? {
            let loc = self.loc();
            return Err(self.error_unexpected(loc, "Expected '='."));
        }

        let mrhs = self.parse_arg_list(None)?;
        for lhs in &mlhs {
            self.check_lhs(lhs)?;
        }
        return Ok(Node::new_mul_assign(mlhs, mrhs));
    }

    fn parse_arg_list(
        &mut self,
        punct: impl Into<Option<Punct>>,
    ) -> Result<Vec<Node>, RubyError> {
        let (flag, punct) = match punct.into() {
            Some(punct) => (true, punct),
            None => (false, Punct::Arrow /* dummy */),
        };
        let mut args = vec![];
        loop {
            if flag && self.consume_punct(punct)? {
                return Ok(args);
            }
            if self.consume_punct(Punct::Mul)? {
                // splat argument
                let loc = self.prev_loc();
                let array = self.parse_arg()?;
                args.push(Node::new_splat(array, loc));
            } else {
                let node = self.parse_arg()?;
                args.push(node);
            }
            if !self.consume_punct(Punct::Comma)? {
                break;
            }
        }
        if flag {
            self.expect_punct(punct)?
        };
        Ok(args)
    }

    fn parse_command(&mut self, operation: IdentId, loc: Loc) -> Result<Node, RubyError> {
        // FNAME ARGS
        // FNAME ARGS DO-BLOCK
        let send_args = self.parse_arglist()?;
        Ok(Node::new_send(
            Node::new_self(loc),
            operation,
            send_args,
            true,
            loc,
        ))
    }

    fn parse_arglist(&mut self) -> Result<SendArgs, RubyError> {
        let first_arg = self.parse_arg()?;
        if self.is_line_term()? {
            return Ok(SendArgs{args:vec![first_arg], kw_args:vec![], block:None});
        }

        if first_arg.is_operation() && self.is_command()? {
            let args =
                vec![self.parse_command(first_arg.as_method_name().unwrap(), first_arg.loc())?];
            return Ok(SendArgs{args, kw_args:vec![], block:None});
        }

        let mut args = vec![first_arg];
        let mut kw_args = vec![];
        let mut block = None;
        if self.consume_punct_no_term(Punct::Comma)? {
            let res = self.parse_argument_list(None)?;
            let mut new_args = res.args;
            kw_args = res.kw_args;
            block = res.block;
            args.append(&mut new_args);
        }
        match self.parse_block()? {
            Some(actual_block) => {
                if block.is_some() {return Err(self.error_unexpected(actual_block.loc(), "Both block arg and actual block given."))}
                block = Some(actual_block);
            }
            None => {}
        };
        Ok(SendArgs{args, kw_args, block})
    }

    fn is_command(&mut self) -> Result<bool, RubyError> {
        let tok = self.peek_no_term()?;
        match tok.kind {
            TokenKind::Ident(_, _, _)
            | TokenKind::InstanceVar(_)
            | TokenKind::GlobalVar(_)
            | TokenKind::Const(_, _, _)
            | TokenKind::NumLit(_)
            | TokenKind::FloatLit(_)
            | TokenKind::StringLit(_)
            | TokenKind::OpenString(_) => Ok(true),
            TokenKind::Punct(p) => match p {
                Punct::LParen
                | Punct::LBracket
                | Punct::LBrace
                | Punct::Colon
                | Punct::Scope
                | Punct::Plus
                | Punct::Minus
                | Punct::Arrow => Ok(true),
                _ => Ok(false),
            },
            TokenKind::Reserved(r) => match r {
                Reserved::False | Reserved::Nil | Reserved::True => Ok(true),
                _ => Ok(false),
            },
            _ => Ok(false),
        }
    }

    fn parse_arg(&mut self) -> Result<Node, RubyError> {
        let node = self.parse_arg_assign()?;
        Ok(node)
    }

    fn parse_arg_assign(&mut self) -> Result<Node, RubyError> {
        let mut lhs = self.parse_arg_ternary()?;
        if self.is_line_term()? {
            return Ok(lhs);
        }
        if self.consume_punct_no_term(Punct::Assign)? {
            let mrhs = self.parse_arg_list(None)?;
            self.check_lhs(&lhs)?;
            Ok(Node::new_mul_assign(vec![lhs], mrhs))
        } else if let TokenKind::Punct(Punct::AssignOp(op)) = self.peek_no_term()?.kind {
            match op {
                BinOp::LOr => {
                    self.get()?;
                    let rhs = self.parse_arg()?;
                    self.check_lhs(&lhs)?;
                    if let NodeKind::Ident(id) = lhs.kind {
                        lhs = Node::new_lvar(id, lhs.loc());
                    };
                    let node = Node::new_binop(
                        BinOp::LOr,
                        lhs.clone(),
                        Node::new_mul_assign(vec![lhs.clone()], vec![rhs]),
                    );
                    Ok(node)
                }
                _ => {
                    self.get()?;
                    let rhs = self.parse_arg()?;
                    self.check_lhs(&lhs)?;
                    Ok(Node::new_mul_assign(
                        vec![lhs.clone()],
                        vec![Node::new_binop(op, lhs, rhs)],
                    ))
                }
            }
        } else {
            Ok(lhs)
        }
    }

    fn check_lhs(&mut self, lhs: &Node) -> Result<(), RubyError> {
        if let NodeKind::Ident(id) = lhs.kind {
            self.add_local_var_if_new(id);
        } else if let NodeKind::Const { toplevel: _, id: _ } = lhs.kind {
            for c in self.context_stack.iter().rev() {
                match c.kind {
                    ContextKind::Class => return Ok(()),
                    ContextKind::Method => return Err(self.error_unexpected(lhs.loc(), "Dynamic constant assignment.")),
                    ContextKind::Block => {}
                }
            }
        };
        Ok(())
    }

    fn parse_arg_ternary(&mut self) -> Result<Node, RubyError> {
        let cond = self.parse_arg_range()?;
        let loc = cond.loc();
        if self.consume_punct_no_term(Punct::Question)? {
            let then_ = self.parse_arg()?;
            if !self.consume_punct_no_term(Punct::Colon)? {
                let loc = self.loc();
                return Err(self.error_unexpected(loc, "Expect ':'."));
            };
            let else_ = self.parse_arg()?;
            let node = Node::new_if(cond, then_, else_, loc);
            Ok(node)
        } else {
            Ok(cond)
        }
    }

    fn parse_arg_range(&mut self) -> Result<Node, RubyError> {
        let lhs = self.parse_arg_logical_or()?;
        if self.is_line_term()? {
            return Ok(lhs);
        }
        if self.consume_punct(Punct::Range2)? {
            let rhs = self.parse_arg_logical_or()?;
            let loc = lhs.loc().merge(rhs.loc());
            Ok(Node::new_range(lhs, rhs, false, loc))
        } else if self.consume_punct(Punct::Range3)? {
            let rhs = self.parse_arg_logical_or()?;
            let loc = lhs.loc().merge(rhs.loc());
            Ok(Node::new_range(lhs, rhs, true, loc))
        } else {
            Ok(lhs)
        }
    }

    fn parse_arg_logical_or(&mut self) -> Result<Node, RubyError> {
        let mut lhs = self.parse_arg_logical_and()?;
        while self.consume_punct_no_term(Punct::LOr)? {
            let rhs = self.parse_arg_logical_and()?;
            lhs = Node::new_binop(BinOp::LOr, lhs, rhs);
        }
        Ok(lhs)
    }

    fn parse_arg_logical_and(&mut self) -> Result<Node, RubyError> {
        let mut lhs = self.parse_arg_eq()?;
        while self.consume_punct_no_term(Punct::LAnd)? {
            let rhs = self.parse_arg_eq()?;
            lhs = Node::new_binop(BinOp::LAnd, lhs, rhs);
        }
        Ok(lhs)
    }

    // 4==4==4 => SyntaxError
    fn parse_arg_eq(&mut self) -> Result<Node, RubyError> {
        let lhs = self.parse_arg_comp()?;
        // TODO: Support <==> === !~
        if self.consume_punct_no_term(Punct::Eq)? {
            let rhs = self.parse_arg_comp()?;
            Ok(Node::new_binop(BinOp::Eq, lhs, rhs))
        } else if self.consume_punct_no_term(Punct::Ne)? {
            let rhs = self.parse_arg_comp()?;
            Ok(Node::new_binop(BinOp::Ne, lhs, rhs))
        } else if self.consume_punct_no_term(Punct::TEq)? {
            let rhs = self.parse_arg_comp()?;
            Ok(Node::new_binop(BinOp::TEq, lhs, rhs))
        } else if self.consume_punct_no_term(Punct::Match)? {
            let rhs = self.parse_arg_comp()?;
            Ok(Node::new_binop(BinOp::Match, lhs, rhs))
        } else {
            Ok(lhs)
        }
    }

    fn parse_arg_comp(&mut self) -> Result<Node, RubyError> {
        let mut lhs = self.parse_arg_bitor()?;
        if self.is_line_term()? {
            return Ok(lhs);
        }
        loop {
            if self.consume_punct_no_term(Punct::Ge)? {
                let rhs = self.parse_arg_bitor()?;
                lhs = Node::new_binop(BinOp::Ge, lhs, rhs);
            } else if self.consume_punct_no_term(Punct::Gt)? {
                let rhs = self.parse_arg_bitor()?;
                lhs = Node::new_binop(BinOp::Gt, lhs, rhs);
            } else if self.consume_punct_no_term(Punct::Le)? {
                let rhs = self.parse_arg_bitor()?;
                lhs = Node::new_binop(BinOp::Le, lhs, rhs);
            } else if self.consume_punct_no_term(Punct::Lt)? {
                let rhs = self.parse_arg_bitor()?;
                lhs = Node::new_binop(BinOp::Lt, lhs, rhs);
            } else if self.consume_punct_no_term(Punct::Cmp)? {
                let rhs = self.parse_arg_bitor()?;
                lhs = Node::new_binop(BinOp::Cmp, lhs, rhs);
            } else {
                break;
            }
        }
        Ok(lhs)
    }

    fn parse_arg_bitor(&mut self) -> Result<Node, RubyError> {
        let mut lhs = self.parse_arg_bitand()?;
        loop {
            if self.consume_punct_no_term(Punct::BitOr)? {
                lhs = Node::new_binop(BinOp::BitOr, lhs, self.parse_arg_bitand()?);
            } else if self.consume_punct_no_term(Punct::BitXor)? {
                lhs = Node::new_binop(BinOp::BitXor, lhs, self.parse_arg_bitand()?);
            } else {
                break;
            }
        }
        Ok(lhs)
    }

    fn parse_arg_bitand(&mut self) -> Result<Node, RubyError> {
        let mut lhs = self.parse_arg_shift()?;
        loop {
            if self.consume_punct_no_term(Punct::BitAnd)? {
                lhs = Node::new_binop(BinOp::BitAnd, lhs, self.parse_arg_shift()?);
            } else {
                break;
            }
        }
        Ok(lhs)
    }

    fn parse_arg_shift(&mut self) -> Result<Node, RubyError> {
        let mut lhs = self.parse_arg_add()?;
        loop {
            if self.consume_punct_no_term(Punct::Shl)? {
                lhs = Node::new_binop(BinOp::Shl, lhs, self.parse_arg_add()?);
            } else if self.consume_punct_no_term(Punct::Shr)? {
                lhs = Node::new_binop(BinOp::Shr, lhs, self.parse_arg_add()?);
            } else {
                break;
            }
        }
        Ok(lhs)
    }

    fn parse_arg_add(&mut self) -> Result<Node, RubyError> {
        let mut lhs = self.parse_arg_mul()?;
        loop {
            if self.consume_punct_no_term(Punct::Plus)? {
                let rhs = self.parse_arg_mul()?;
                lhs = Node::new_binop(BinOp::Add, lhs, rhs);
            } else if self.consume_punct_no_term(Punct::Minus)? {
                let rhs = self.parse_arg_mul()?;
                lhs = Node::new_binop(BinOp::Sub, lhs, rhs);
            } else {
                break;
            }
        }
        Ok(lhs)
    }

    fn parse_arg_mul(&mut self) -> Result<Node, RubyError> {
        let mut lhs = self.parse_unary_minus()?;
        if self.is_line_term()? {
            return Ok(lhs);
        }
        loop {
            if self.consume_punct_no_term(Punct::Mul)? {
                let rhs = self.parse_unary_minus()?;
                lhs = Node::new_binop(BinOp::Mul, lhs, rhs);
            } else if self.consume_punct_no_term(Punct::Div)? {
                let rhs = self.parse_unary_minus()?;
                lhs = Node::new_binop(BinOp::Div, lhs, rhs);
            } else if self.consume_punct_no_term(Punct::Rem)? {
                let rhs = self.parse_unary_minus()?;
                lhs = Node::new_binop(BinOp::Rem, lhs, rhs);
            } else {
                break;
            }
        }
        Ok(lhs)
    }

    fn parse_unary_minus(&mut self) -> Result<Node, RubyError> {
        self.save_state();
        if self.consume_punct(Punct::Minus)? {
            let loc = self.prev_loc();
            match self.peek()?.kind {
                TokenKind::NumLit(_) | TokenKind::FloatLit(_) => {
                    self.restore_state();
                    let lhs = self.parse_exponent()?;
                    return Ok(lhs);
                }
                _ => self.discard_state(),
            };
            let lhs = self.parse_unary_minus()?;
            let loc = loc.merge(lhs.loc());
            let lhs = Node::new_binop(BinOp::Mul, lhs, Node::new_integer(-1, loc));
            Ok(lhs)
        } else {
            self.discard_state();
            let lhs = self.parse_exponent()?;
            Ok(lhs)
        }
    }

    fn parse_exponent(&mut self) -> Result<Node, RubyError> {
        let lhs = self.parse_unary()?;
        if self.consume_punct_no_term(Punct::DMul)? {
            let rhs = self.parse_exponent()?;
            Ok(Node::new_binop(BinOp::Exp, lhs, rhs))
        } else {
            Ok(lhs)
        }
    }

    fn parse_unary(&mut self) -> Result<Node, RubyError> {
        // TODO: Support unary '+'.
        if self.consume_punct(Punct::BitNot)? {
            let loc = self.prev_loc();
            let lhs = self.parse_unary()?;
            let lhs = Node::new_unop(UnOp::BitNot, lhs, loc);
            Ok(lhs)
        } else if self.consume_punct(Punct::Not)? {
            let loc = self.prev_loc();
            let lhs = self.parse_unary()?;
            let lhs = Node::new_unop(UnOp::Not, lhs, loc);
            Ok(lhs)
        } else {
            let lhs = self.parse_function()?;
            Ok(lhs)
        }
    }

    fn parse_function_args(&mut self, node: Node) -> Result<Node, RubyError> {
        let loc = node.loc();
        if self.consume_punct_no_term(Punct::LParen)? {
            // PRIMARY-METHOD : FNAME ( ARGS ) BLOCK?
            let ArgList{args, kw_args, mut block} = self.parse_argument_list(Punct::RParen)?;
            match self.parse_block()? {
                Some(actual_block) => {
                    if block.is_some() {return Err(self.error_unexpected(actual_block.loc(), "Both block arg and actual block given."))}
                    block = Some(actual_block);
                }
                None => {}
            };
            let send_args = SendArgs {args, kw_args, block};

            Ok(Node::new_send(
                Node::new_self(loc),
                node.as_method_name().unwrap(),
                send_args,
                true,
                loc,
            ))
        } else if let Some(block) = self.parse_block()? {
            // PRIMARY-METHOD : FNAME BLOCK
            let send_args = SendArgs {args:vec![], kw_args:vec![], block: Some(block)};
            Ok(Node::new_send(
                Node::new_self(loc),
                node.as_method_name().unwrap(),
                send_args,
                true,
                loc,
            ))
        } else {
            Ok(node)
        }
    }

    fn parse_function(&mut self) -> Result<Node, RubyError> {
        if self.consume_reserved(Reserved::Yield)?  {
            let loc = self.prev_loc();
            let tok = self.peek_no_term()?;
            // TODO: This is not correct.
            if tok.is_term()
                || tok.kind == TokenKind::Reserved(Reserved::Unless)
                || tok.kind == TokenKind::Reserved(Reserved::If)
                || tok.check_stmt_end()
            {
                return Ok(Node::new_yield(SendArgs::default(), loc));
            };
            let args = if self.consume_punct(Punct::LParen)? {
                let args = self.parse_arglist()?;
                self.expect_punct(Punct::RParen)?;
                args
            } else {
                self.parse_arglist()?
            };
            return Ok(Node::new_yield(args, loc))
        }
        // <一次式メソッド呼び出し>
        let mut node = self.parse_primary()?;
        let loc = node.loc();
        /*if node.is_operation() {
            node = self.parse_function_args(node)?;
        }*/
        loop {
            //let tok = self.peek()?;
            node = if self.consume_punct(Punct::Dot)? {
                // PRIMARY-METHOD :
                // | PRIMARY . FNAME BLOCK => completed: true
                // | PRIMARY . FNAME ( ARGS ) BLOCK? => completed: true
                // | PRIMARY . FNAME => completed: false
                let tok = self.get()?;
                let id = match &tok.kind {
                    TokenKind::Ident(s, has_suffix, _) => {
                        let name = if *has_suffix {
                            //if self.consume_punct_no_term(Punct::Question)? {
                            //    s.clone() + "?"
                            //} else if self.consume_punct_no_term(Punct::Not)? {
                            //    s.clone() + "!"
                            //} else {
                                s.clone()
                            //}
                        } else {
                            s.clone()
                        };
                        self.get_ident_id(name)
                    }
                    TokenKind::Reserved(r) => {
                        let string = self.lexer.get_string_from_reserved(*r).to_owned();
                        self.get_ident_id(string)
                    }
                    TokenKind::Punct(p) => self.parse_op_definable(p)?,
                    _ => {
                        return Err(
                            self.error_unexpected(tok.loc(), "method name must be an identifier.")
                        )
                    }
                };
                let mut args = vec![];
                let mut kw_args = vec![];
                let mut block = None;
                let mut completed = false;
                if self.consume_punct_no_term(Punct::LParen)? {
                    let res = self.parse_argument_list(Punct::RParen)?;
                    args = res.args;
                    kw_args = res.kw_args;
                    block = res.block;
                    completed = true;
                }
                match self.parse_block()? {
                    Some(actual_block) => {
                        if block.is_some() {return Err(self.error_unexpected(actual_block.loc(), "Both block arg and actual block given."))}
                        block = Some(actual_block);
                    }
                    None => {}
                };
                if block.is_some() {
                    completed = true;
                };
                let node = match node.kind {
                    NodeKind::Ident(id) => {
                        Node::new_send_noarg(Node::new_self(loc), id, true, loc)
                    }
                    _ => node,
                };
                let send_args = SendArgs {args, kw_args, block};
                Node::new_send(
                    node,
                    id,
                    send_args,
                    completed,
                    loc.merge(self.prev_loc()),
                )
            } else if self.consume_punct_no_term(Punct::Scope)? {
                let id = self.expect_const()?;
                Node::new_scope(node, id, self.prev_loc())
            } else if node.is_operation() {
                return Ok(node);
            } else if self.consume_punct_no_term(Punct::LBracket)? {
                let member_loc = self.prev_loc();
                let mut args = self.parse_arg_list(Punct::RBracket)?;
                let member_loc = member_loc.merge(self.prev_loc());
                args.reverse();
                Node::new_array_member(node, args, member_loc)
            } else {
                return Ok(node);
            };
        }
    }

    /// Parse argument list.
    /// arg, *splat_arg, kw: kw_arg, &block <punct>
    /// punct: punctuator for terminating arg list. Set None for unparenthesized argument list.
    fn parse_argument_list(
        &mut self,
        punct: impl Into<Option<Punct>>,
    ) -> Result<ArgList, RubyError> {
        let (flag, punct) = match punct.into() {
            Some(punct) => (true, punct),
            None => (false, Punct::Arrow /* dummy */),
        };
        let mut args = vec![];
        let mut kw_args = vec![];
        let mut block = None;
        loop {
            if flag && self.consume_punct(punct)? {
                return Ok(ArgList {args, kw_args, block});
            }
            if self.consume_punct(Punct::Mul)? {
                // splat argument
                let loc = self.prev_loc();
                let array = self.parse_arg()?;
                args.push(Node::new_splat(array, loc));
            } else if self.consume_punct(Punct::BitAnd)? {
                // block argument
                let arg = self.parse_arg()?;
                block = Some(Box::new(arg));
            } else {
                let node = self.parse_arg()?;
                match node.kind {
                    NodeKind::Ident(id, ..) | NodeKind::LocalVar(id) => {
                        if self.consume_punct_no_term(Punct::Colon)? {
                            kw_args.push((id, self.parse_arg()?));
                        } else {
                            args.push(node);
                        }
                    }
                    _ => {
                        args.push(node);
                    }
                }
            }
            if !self.consume_punct(Punct::Comma)? {
                break;
            } else {
                let loc = self.prev_loc();
                if block.is_some() { return Err(self.error_unexpected(loc, "unexpected ','.")) };
            }
        }
        if flag {
            self.expect_punct(punct)?
        };
        Ok(ArgList {args, kw_args, block})
    }

    fn parse_block(&mut self) -> Result<Option<Box<Node>>, RubyError> {
        let do_flag = if self.consume_reserved_no_skip_line_term(Reserved::Do)? {
            true
        } else {
            if self.consume_punct_no_term(Punct::LBrace)? {
                false
            } else {
                return Ok(None);
            }
        };
        // BLOCK: do [`|' [BLOCK_VAR] `|'] COMPSTMT end
        let loc = self.prev_loc();
        self.context_stack.push(Context::new_block());

        let params = if self.consume_punct(Punct::BitOr)? {
            if self.consume_punct(Punct::BitOr)? {
                vec![]
            } else {
                let params = self.parse_params(TokenKind::Punct(Punct::BitOr))?;
                self.consume_punct(Punct::BitOr)?;
                params
            }
        } else {
            self.consume_punct(Punct::LOr)?;
            vec![]
        };

        let body = self.parse_comp_stmt()?;
        if do_flag {
            self.expect_reserved(Reserved::End)?;
        } else {
            self.expect_punct(Punct::RBrace)?;
        };
        let lvar = self.context_stack.pop().unwrap().lvar;
        let loc = loc.merge(self.prev_loc());
        let node = Node::new_proc(params, body, lvar, loc);
        Ok(Some(Box::new(node)))
    }

    fn parse_primary(&mut self) -> Result<Node, RubyError> {
        let tok = self.get()?;
        let loc = tok.loc();
        match &tok.kind {
            TokenKind::Ident(name, has_suffix, trailing_space) => {
                let id = self.get_ident_id(name);
                if *has_suffix {
                    if self.peek_no_term()?.kind == TokenKind::Punct(Punct::LParen) {
                        let node = Node::new_identifier(id, loc);
                        return Ok(self.parse_function_args(node)?);
                    }
                };
                if self.is_local_var(id) {
                    Ok(Node::new_lvar(id, loc))
                } else {
                    // FUNCTION or COMMAND or LHS for assignment
                    let node = Node::new_identifier(id, loc);
                    match self.peek_no_term()?.kind {
                        // Assignment
                        TokenKind::Punct(Punct::AssignOp(_))
                        | TokenKind::Punct(Punct::Assign)
                        // Multiple assignment
                        | TokenKind::Punct(Punct::Comma) => return Ok(node),
                        TokenKind::Punct(Punct::LBrace) 
                        | TokenKind::Reserved(Reserved::Do) => return Ok(self.parse_function_args(node)?),
                        _ => {}
                    };
                    if *trailing_space && self.is_command_()?{
                        Ok(self.parse_command(id, loc)?)
                    } else {
                        Ok(node)
                    }
                }
            }
            TokenKind::InstanceVar(name) => {
                let id = self.get_ident_id(name);
                return Ok(Node::new_instance_var(id, loc));
            }
            TokenKind::GlobalVar(name) => {
                let id = self.get_ident_id(name);
                return Ok(Node::new_global_var(id, loc));
            }
            TokenKind::Const(name, has_suffix, _) => {
                let id = self.get_ident_id(name);
                if *has_suffix {
                    if self.peek_no_term()?.kind == TokenKind::Punct(Punct::LParen) {
                        let node = Node::new_identifier(id, loc);
                        return Ok(self.parse_function_args(node)?);
                        //return Ok(Node::new_identifier(id, loc));
                    }
                };
                Ok(Node::new_const(id, false, loc))
            }
            TokenKind::NumLit(num) => Ok(Node::new_integer(*num, loc)),
            TokenKind::FloatLit(num) => Ok(Node::new_float(*num, loc)),
            TokenKind::StringLit(s) => Ok(self.parse_string_literal(s)?),
            TokenKind::OpenString(s) => Ok(self.parse_interporated_string_literal(s)?),
            TokenKind::Punct(punct) => match punct {
                Punct::Minus => match self.get()?.kind {
                    TokenKind::NumLit(num) => Ok(Node::new_integer(-num, loc)),
                    TokenKind::FloatLit(num) => Ok(Node::new_float(-num, loc)),
                    _ => unreachable!(),
                },
                Punct::LParen => {
                    let node = self.parse_comp_stmt()?;
                    self.expect_punct(Punct::RParen)?;
                    Ok(node)
                }
                Punct::LBracket => {
                    // Array literal
                    let mut nodes = self.parse_arg_list(Punct::RBracket)?;
                    nodes.reverse();
                    let loc = loc.merge(self.prev_loc());
                    Ok(Node::new_array(nodes, loc))
                }
                Punct::LBrace => self.parse_hash_literal(),
                Punct::Colon => {
                    // Symbol literal
                    let token = self.get()?;
                    let symbol_loc = self.prev_loc();
                    let id = match &token.kind {
                        TokenKind::Punct(punct) => self.parse_op_definable(punct)?,
                        _ if token.can_be_symbol() => {
                            let ident = self.token_as_symbol(&token);
                            self.get_ident_id(ident)
                        }
                        _ => {
                            if let TokenKind::OpenString(s) = token.kind {
                                let node = self.parse_interporated_string_literal(&s)?;
                                let method = self.get_ident_id("to_sym");
                                let loc = symbol_loc.merge(node.loc());
                                return Ok(Node::new_send_noarg(
                                    node,
                                    method,
                                    true,
                                    loc,
                                ));
                            }
                            return Err(
                                self.error_unexpected(symbol_loc, "Expect identifier or string.")
                            );
                        }
                    };
                    Ok(Node::new_symbol(id, loc.merge(self.prev_loc())))
                }
                Punct::Arrow => {
                    // Lambda literal
                    let mut params = vec![];
                    self.context_stack.push(Context::new_block());
                    if self.consume_punct(Punct::LParen)? {
                        if !self.consume_punct(Punct::RParen)? {
                            loop {
                                let id = self.expect_ident()?;
                                params.push(Node::new_param(id, self.prev_loc()));
                                self.new_param(id, self.prev_loc())?;
                                if !self.consume_punct(Punct::Comma)? {
                                    break;
                                }
                            }
                            self.expect_punct(Punct::RParen)?;
                        }
                    } else if let TokenKind::Ident(_, _, _) = self.peek()?.kind {
                        let id = self.expect_ident()?;
                        self.new_param(id, self.prev_loc())?;
                        params.push(Node::new_param(id, self.prev_loc()));
                    };
                    self.expect_punct(Punct::LBrace)?;
                    let body = self.parse_comp_stmt()?;
                    self.expect_punct(Punct::RBrace)?;
                    let lvar = self.context_stack.pop().unwrap().lvar;
                    Ok(Node::new_proc(params, body, lvar, loc))
                }
                Punct::Scope => {
                    let id = self.expect_const()?;
                    Ok(Node::new_const(id, true, loc))
                }
                Punct::Div => {
                    let node = self.parse_regexp()?;
                    Ok(node)
                }
                Punct::Rem => {
                    let node = self.parse_percent_notation()?;
                    Ok(node)
                }
                _ => {
                    return Err(
                        self.error_unexpected(loc, format!("Unexpected token: {:?}", tok.kind))
                    )
                }
            },
            TokenKind::Reserved(Reserved::If) => {
                let node = self.parse_if_then()?;
                self.expect_reserved(Reserved::End)?;
                Ok(node)
            }
            TokenKind::Reserved(Reserved::Unless) => {
                let node = self.parse_unless()?;
                self.expect_reserved(Reserved::End)?;
                Ok(node)
            }
            TokenKind::Reserved(Reserved::For) => {
                let loc = self.prev_loc();
                let var_id = self.expect_ident()?;
                let var = Node::new_lvar(var_id, self.prev_loc());
                self.add_local_var_if_new(var_id);
                self.expect_reserved(Reserved::In)?;
                let iter = self.parse_expr()?;
                self.parse_do()?;
                let body = self.parse_comp_stmt()?;
                self.expect_reserved(Reserved::End)?;
                let node = Node::new(
                    NodeKind::For {
                        param: Box::new(var),
                        iter: Box::new(iter),
                        body: Box::new(body),
                    },
                    loc.merge(self.prev_loc()),
                );
                Ok(node)
            }
            TokenKind::Reserved(Reserved::While) => {
                let loc = self.prev_loc();
                let cond = self.parse_expr()?;
                self.parse_do()?;
                let body = self.parse_comp_stmt()?;
                self.expect_reserved(Reserved::End)?;
                let loc = loc.merge(self.prev_loc());
                Ok(Node::new_while(cond, body, true, loc))
            }
            TokenKind::Reserved(Reserved::Until) => {
                let loc = self.prev_loc();
                let cond = self.parse_expr()?;
                self.parse_do()?;
                let body = self.parse_comp_stmt()?;
                self.expect_reserved(Reserved::End)?;
                let loc = loc.merge(self.prev_loc());
                Ok(Node::new_while(cond, body, false,loc))
            }
            TokenKind::Reserved(Reserved::Case) => {
                let loc = self.prev_loc();
                let cond = self.parse_expr()?;
                self.consume_term()?;
                let mut when_ = vec![];
                while self.consume_reserved(Reserved::When)? {
                    let arg = self.parse_arg_list(None)?;
                    self.parse_then()?;
                    let body = self.parse_comp_stmt()?;
                    when_.push(CaseBranch::new(arg, body));
                }
                let else_ = if self.consume_reserved(Reserved::Else)? {
                    self.parse_comp_stmt()?
                } else {
                    Node::new_comp_stmt(vec![], self.loc())
                };
                self.expect_reserved(Reserved::End)?;
                Ok(Node::new_case(cond, when_, else_, loc))
            }
            TokenKind::Reserved(Reserved::Def) => Ok(self.parse_def()?),
            TokenKind::Reserved(Reserved::Class) => {
                if self.context_stack.last().unwrap().kind == ContextKind::Method {
                    return Err(
                        self.error_unexpected(loc, "SyntaxError: class definition in method body.")
                    );
                }
                Ok(self.parse_class(false)?)
            }
            TokenKind::Reserved(Reserved::Module) => {
                if self.context_stack.last().unwrap().kind == ContextKind::Method {
                    return Err(
                        self.error_unexpected(loc, "SyntaxError: class definition in method body.")
                    );
                }
                Ok(self.parse_class(true)?)
            }
            TokenKind::Reserved(Reserved::Return) => {
                let tok = self.peek_no_term()?;
                // TODO: This is not correct.
                if tok.is_term()
                    || tok.kind == TokenKind::Reserved(Reserved::Unless)
                    || tok.kind == TokenKind::Reserved(Reserved::If)
                    || tok.check_stmt_end()
                {
                    let val = Node::new_nil(loc);
                    return Ok(Node::new_return(val, loc));
                };
                let val = self.parse_arg()?;
                let ret_loc = val.loc();
                if self.consume_punct_no_term(Punct::Comma)? {
                    let mut vec = vec![val, self.parse_arg()?];
                    while self.consume_punct_no_term(Punct::Comma)? {
                        vec.push(self.parse_arg()?);
                    }
                    vec.reverse();
                    let val = Node::new_array(vec, ret_loc);
                    Ok(Node::new_return(val, loc))
                } else {
                    Ok(Node::new_return(val, loc))
                }
            }
            TokenKind::Reserved(Reserved::Break) => {
                let tok = self.peek_no_term()?;
                // TODO: This is not correct.
                if tok.is_term()
                    || tok.kind == TokenKind::Reserved(Reserved::Unless)
                    || tok.kind == TokenKind::Reserved(Reserved::If)
                    || tok.check_stmt_end()
                {
                    let val = Node::new_nil(loc);
                    return Ok(Node::new_break(val, loc));
                };
                let val = self.parse_arg()?;
                let ret_loc = val.loc();
                if self.consume_punct_no_term(Punct::Comma)? {
                    let mut vec = vec![val, self.parse_arg()?];
                    while self.consume_punct_no_term(Punct::Comma)? {
                        vec.push(self.parse_arg()?);
                    }
                    vec.reverse();
                    let val = Node::new_array(vec, ret_loc);
                    Ok(Node::new_break(val, loc))
                } else {
                    Ok(Node::new_break(val, loc))
                }
            }
            TokenKind::Reserved(Reserved::Next) => {
                let tok = self.peek_no_term()?;
                // TODO: This is not correct.
                if tok.is_term()
                    || tok.kind == TokenKind::Reserved(Reserved::Unless)
                    || tok.kind == TokenKind::Reserved(Reserved::If)
                    || tok.check_stmt_end()
                {
                    let val = Node::new_nil(loc);
                    return Ok(Node::new_next(val, loc));
                };
                let val = self.parse_arg()?;
                let ret_loc = val.loc();
                if self.consume_punct_no_term(Punct::Comma)? {
                    let mut vec = vec![val, self.parse_arg()?];
                    while self.consume_punct_no_term(Punct::Comma)? {
                        vec.push(self.parse_arg()?);
                    }
                    vec.reverse();
                    let val = Node::new_array(vec, ret_loc);
                    Ok(Node::new_next(val, loc))
                } else {
                    Ok(Node::new_next(val, loc))
                }
            }
            TokenKind::Reserved(Reserved::True) => Ok(Node::new_bool(true, loc)),
            TokenKind::Reserved(Reserved::False) => Ok(Node::new_bool(false, loc)),
            TokenKind::Reserved(Reserved::Nil) => Ok(Node::new_nil(loc)),
            TokenKind::Reserved(Reserved::Self_) => Ok(Node::new_self(loc)),
            TokenKind::Reserved(Reserved::Begin) => Ok(self.parse_begin()?),
            TokenKind::EOF => return Err(self.error_eof(loc)),
            _ => {
                return Err(self.error_unexpected(loc, format!("Unexpected token: {:?}", tok.kind)))
            }
        }
    }

    fn is_command_(&mut self) -> Result<bool, RubyError> {
        let tok = self.peek_no_term()?;
        match tok.kind {
            TokenKind::Ident(_, _, _)
            | TokenKind::InstanceVar(_)
            | TokenKind::Const(_, _, _)
            | TokenKind::NumLit(_)
            | TokenKind::FloatLit(_)
            | TokenKind::StringLit(_)
            | TokenKind::OpenString(_) => Ok(true),
            TokenKind::Punct(p) => match p {
                Punct::LParen
                | Punct::LBracket
                | Punct::Colon
                | Punct::Scope
                | Punct::Arrow => Ok(true),
                _ => Ok(false),
            },
            TokenKind::Reserved(r) => match r {
                Reserved::False | Reserved::Nil | Reserved::True | Reserved::Self_=> Ok(true),
                _ => Ok(false),
            },
            _ => Ok(false),
        }
    }

    fn parse_string_literal(&mut self, s: &str) -> Result<Node, RubyError> {
        let loc = self.prev_loc();
        let mut s = s.to_string();
        while let TokenKind::StringLit(next_s) = self.peek_no_term()?.kind {
            self.get()?;
            s = format!("{}{}", s, next_s);
        }
        Ok(Node::new_string(s, loc))
    }

    fn parse_interporated_string_literal(&mut self, s: &str) -> Result<Node, RubyError> {
        let start_loc = self.prev_loc();
        let mut nodes = vec![Node::new_string(s.to_string(), start_loc)];
        loop {
            match self.peek()?.kind {
                TokenKind::CloseString(s) => {
                    let end_loc = self.loc();
                    nodes.push(Node::new_string(s.clone(), end_loc));
                    self.get()?;
                    return Ok(Node::new_interporated_string(
                        nodes,
                        start_loc.merge(end_loc),
                    ));
                }
                TokenKind::InterString(s) => {
                    nodes.push(Node::new_string(s.clone(), self.loc()));
                    self.get()?;
                }
                TokenKind::OpenString(s) => {
                    let s = s.clone();
                    self.get()?;
                    self.parse_interporated_string_literal(&s)?;
                }
                TokenKind::EOF => {
                    let loc = self.loc();
                    return Err(self.error_unexpected(loc, "Unexpectd EOF."));
                }
                _ => {
                    nodes.push(self.parse_comp_stmt()?);
                }
            }
        }
    }

    fn parse_regexp(&mut self) -> Result<Node, RubyError> {
        let tok = self.lexer.lex_regexp()?;
        let mut nodes = match tok.kind {
            TokenKind::StringLit(s) => {
                return Ok(Node::new_regexp(
                    vec![Node::new_string(s, tok.loc)],
                    tok.loc,
                ));
            }
            TokenKind::OpenRegex(s) => vec![Node::new_string(s.clone(), tok.loc)],
            _ => panic!(),
        };
        loop {
            match self.peek()?.kind {
                TokenKind::CloseString(s) => {
                    self.get()?;
                    let end_loc = self.prev_loc();
                    nodes.push(Node::new_string(s.clone(), end_loc));
                    return Ok(Node::new_regexp(nodes, tok.loc.merge(end_loc)));
                }
                TokenKind::InterString(s) => {
                    self.get()?;
                    nodes.push(Node::new_string(s.clone(), self.prev_loc()));
                }
                TokenKind::EOF => {
                    let loc = self.loc();
                    return Err(self.error_unexpected(loc, "Unexpectd EOF."));
                }
                _ => {
                    nodes.push(self.parse_comp_stmt()?);
                }
            }
        }
    }

    fn parse_percent_notation(&mut self) -> Result<Node, RubyError> {
        let tok = self.lexer.lex_percent_notation()?;
        let loc = tok.loc;
        if let TokenKind::PercentNotation(_kind, content) = tok.kind {
            let ary = content
                .split(' ')
                .map(|x| Node::new_string(x.to_string(), loc))
                .rev()
                .collect();
            Ok(Node::new_array(ary, tok.loc))
        } else {
            panic!();
        }
    }

    fn parse_hash_literal(&mut self) -> Result<Node, RubyError> {
        let mut kvp = vec![];
        let loc = self.prev_loc();
        loop {
            if self.consume_punct(Punct::RBrace)? {
                return Ok(Node::new_hash(kvp, loc.merge(self.prev_loc())));
            };
            let ident_loc = self.loc();
            let mut symbol_flag = false;
            let key = if self.peek()?.can_be_symbol() {
                self.save_state();
                let token = self.get()?.clone();
                let ident = self.token_as_symbol(&token);
                if self.consume_punct(Punct::Colon)? {
                    self.discard_state();
                    let id = self.get_ident_id(ident);
                    symbol_flag = true;
                    Node::new_symbol(id, ident_loc)
                } else {
                    self.restore_state();
                    self.parse_arg()?
                }
            } else {
                self.parse_arg()?
            };
            if !symbol_flag {
                self.expect_punct(Punct::FatArrow)?
            };
            let value = self.parse_arg()?;
            kvp.push((key, value));
            if !self.consume_punct(Punct::Comma)? {
                break;
            };
        }
        self.expect_punct(Punct::RBrace)?;
        Ok(Node::new_hash(kvp, loc.merge(self.prev_loc())))
    }

    fn parse_if_then(&mut self) -> Result<Node, RubyError> {
        //  if EXPR THEN
        //      COMPSTMT
        //      (elsif EXPR THEN COMPSTMT)*
        //      [else COMPSTMT]
        //  end
        let loc = self.prev_loc();
        let cond = self.parse_expr()?;
        self.parse_then()?;
        let then_ = self.parse_comp_stmt()?;
        let else_ = if self.consume_reserved(Reserved::Elsif)? {
            self.parse_if_then()?
        } else if self.consume_reserved(Reserved::Else)? {
            self.parse_comp_stmt()?
        } else {
            Node::new_comp_stmt(vec![], self.loc())
        };
        Ok(Node::new_if(cond, then_, else_, loc))
    }

    fn parse_unless(&mut self) -> Result<Node, RubyError> {
        //  unless EXPR THEN
        //      COMPSTMT
        //      [else COMPSTMT]
        //  end
        let loc = self.prev_loc();
        let cond = self.parse_expr()?;
        self.parse_then()?;
        let then_ = self.parse_comp_stmt()?;
        let else_ = if self.consume_reserved(Reserved::Else)? {
            self.parse_comp_stmt()?
        } else {
            Node::new_comp_stmt(vec![], self.loc())
        };
        Ok(Node::new_if(cond, else_, then_, loc))
    }

    fn parse_then(&mut self) -> Result<(), RubyError> {
        if self.consume_term()? {
            self.consume_reserved(Reserved::Then)?;
            return Ok(());
        }
        self.expect_reserved(Reserved::Then)?;
        Ok(())
    }

    fn parse_do(&mut self) -> Result<(), RubyError> {
        if self.consume_term()? {
            return Ok(());
        }
        self.expect_reserved(Reserved::Do)?;
        Ok(())
    }

    fn parse_def(&mut self) -> Result<Node, RubyError> {
        //  def FNAME ARGDECL
        //      COMPSTMT
        //      [rescue [ARGS] [`=>' LHS] THEN COMPSTMT]+
        //      [else COMPSTMT]
        //      [ensure COMPSTMT]
        //  end
        let mut is_singleton_method = None;
        let tok = self.get()?;
        let id = match tok.kind {
            TokenKind::Reserved(Reserved::Self_) => {
                is_singleton_method = Some(Node::new_self(tok.loc()));
                self.expect_punct(Punct::Dot)?;
                self.expect_ident()?
            }
            TokenKind::Reserved(r) => {
                let string = self.lexer.get_string_from_reserved(r).to_owned();
                self.get_ident_id(string)
            }
            TokenKind::Ident(name, has_suffix, _) => {
                if has_suffix {
                    match self.peek_no_term()?.kind {
                        TokenKind::Punct(Punct::Assign) => {
                            self.get()?;
                            self.get_ident_id(name + "=")
                        }
                        _ => self.get_ident_id(name),
                    }
                } else {
                    self.get_ident_id(name)
                }
            }
            TokenKind::Punct(Punct::Plus) => self.get_ident_id("+"),
            TokenKind::Punct(Punct::Minus) => self.get_ident_id("-"),
            TokenKind::Punct(Punct::Mul) => self.get_ident_id("*"),
            TokenKind::Punct(Punct::LBracket) => {
                if self.consume_punct_no_term(Punct::RBracket)? {
                    if self.consume_punct_no_term(Punct::Assign)? {
                        self.get_ident_id("[]=")
                    } else {
                        self.get_ident_id("[]")
                    }
                } else {
                    let loc = self.loc();
                    return Err(self.error_unexpected(loc, "Expected `]'"));
                }
            }
            _ => {
                let loc = self.loc();
                return Err(self.error_unexpected(loc, "Expected identifier or operator."));
            }
        };
        self.context_stack.push(Context::new_method());
        let args = self.parse_def_params()?;
        let body = self.parse_begin()?;
        let lvar = self.context_stack.pop().unwrap().lvar;
        match is_singleton_method {
            Some(singleton) => Ok(Node::new_singleton_method_decl(singleton, id, args, body, lvar)),
            None => Ok(Node::new_method_decl(id, args, body, lvar)),
        }
    }

    /// Parse parameters.
    /// required, optional = defaule, *rest, post_required, kw: default, **rest_kw, &block
    fn parse_params(&mut self, terminator:TokenKind) -> Result<Vec<Node>, RubyError> {
        #[derive(Debug, Clone, PartialEq, PartialOrd)]
        enum Kind {
            Reqired,
            Optional,
            Rest,
            PostReq,
            KeyWord,
            KWRest,
        }

        let mut args = vec![];
        let mut state = Kind::Reqired;
        loop {
            let mut loc = self.loc();
            if self.consume_punct(Punct::BitAnd)? {
                // Block param
                let id = self.expect_ident()?;
                loc = loc.merge(self.prev_loc());
                args.push(Node::new_block_param(id, loc));
                self.new_block_param(id, loc)?;
                break;
            } else if self.consume_punct(Punct::Mul)? {
                // Splat(Rest) param
                let id = self.expect_ident()?;
                loc = loc.merge(self.prev_loc());
                if state >= Kind::Rest {
                    return Err(self
                        .error_unexpected(loc, "Splat parameter is not allowed in ths position."));
                } else {
                    state = Kind::Rest;
                }

                args.push(Node::new_splat_param(id, loc));
                self.new_param(id, self.prev_loc())?;
            } else {
                let id = self.expect_ident()?;
                if self.consume_punct(Punct::Assign)? {
                    // Optional param
                    let default = self.parse_arg()?;
                    loc = loc.merge(self.prev_loc());
                    match state {
                        Kind::Reqired => state = Kind::Optional,
                        Kind::Optional => {}
                        _ => {
                            return Err(self.error_unexpected(
                                loc,
                                "Optional parameter is not allowed in ths position.",
                            ))
                        }
                    };
                    args.push(Node::new_optional_param(id, default, loc));
                    self.new_param(id, loc)?;
                } else if self.consume_punct_no_term(Punct::Colon)? {
                    // Keyword param
                    let next = self.peek_no_term()?.kind;
                    let default = if next == TokenKind::Punct(Punct::Comma) || next == terminator || next == TokenKind::LineTerm {
                        None
                    } else {
                        Some(self.parse_arg()?)
                    };
                    loc = loc.merge(self.prev_loc());
                    if state == Kind::KWRest {
                        return Err(self.error_unexpected(
                            loc,
                            "Keyword parameter is not allowed in ths position.",
                        ));
                    } else {
                        state = Kind::KeyWord;
                    };
                    args.push(Node::new_keyword_param(id, default, loc));
                    self.new_param(id, loc)?;
                } else {
                    // Required param
                    loc = self.prev_loc();
                    match state {
                        Kind::Reqired => {
                            args.push(Node::new_param(id, loc));
                            self.new_param(id, loc)?;
                        }
                        Kind::PostReq | Kind::Optional | Kind::Rest => {
                            args.push(Node::new_post_param(id, loc));
                            self.new_param(id, loc)?;
                            state = Kind::PostReq;
                        }
                        _ => {
                            return Err(self.error_unexpected(
                                loc,
                                "Required parameter is not allowed in ths position.",
                            ))
                        }
                    }
                };
            }
            if !self.consume_punct_no_term(Punct::Comma)? {
                break;
            }
        };
        Ok(args)
    }

    // ( )
    // ( ident [, ident]* )
    fn parse_def_params(&mut self) -> Result<Vec<Node>, RubyError> {
        if self.consume_term()? {
            return Ok(vec![]);
        };
        let paren_flag = self.consume_punct(Punct::LParen)?;

        if paren_flag && self.consume_punct(Punct::RParen)? {
            if !self.consume_term()? {
                let loc = self.loc();
                return Err(self.error_unexpected(loc, "Expect terminator"));
            }
            return Ok(vec![]);
        }

        let args = self.parse_params(TokenKind::Punct(Punct::RParen))?;

        if paren_flag {
            self.expect_punct(Punct::RParen)?
        };
        if !self.consume_term()? {
            let loc = self.loc();
            return Err(self.error_unexpected(loc, "Expect terminator."));
        }
        Ok(args)
    }

    fn parse_class(&mut self, is_module: bool) -> Result<Node, RubyError> {
        //  class identifier [`<' EXPR]
        //      COMPSTMT
        //  end
        let loc = self.prev_loc();
        let name = match &self.get()?.kind {
            TokenKind::Const(s, _, _) => s.clone(),
            _ => return Err(self.error_unexpected(loc, "Class/Module name must be CONSTANT.")),
        };
        let superclass = if self.consume_punct_no_term(Punct::Lt)? {
            if is_module {
                return Err(self.error_unexpected(self.prev_loc(), "Unexpected '<'."));
            };
            self.parse_expr()?
        } else {
            let loc = loc.merge(self.prev_loc());
            Node::new_nil(loc)
        };
        let loc = loc.merge(self.prev_loc());
        self.consume_term()?;
        let id = self.get_ident_id(&name);
        self.context_stack.push(Context::new_class(None));
        let body = self.parse_begin()?;
        let lvar = self.context_stack.pop().unwrap().lvar;
        #[cfg(feature = "verbose")]
<<<<<<< HEAD
        #[cfg(not(tarpaulin_include))]
=======
>>>>>>> d3769898
        eprintln!(
            "Parsed {} name:{}",
            if is_module { "module" } else { "class" },
            name
        );
        Ok(Node::new_class_decl(
            id, superclass, body, lvar, is_module, loc,
        ))
    }

    fn parse_op_definable(&mut self, punct: &Punct) -> Result<IdentId, RubyError> {
        match punct {
            Punct::LBracket => {
                if self.consume_punct_no_term(Punct::RBracket)? {
                    if self.consume_punct_no_term(Punct::Assign)? {
                        Ok(self.get_ident_id("[]="))
                    } else {
                        Ok(self.get_ident_id("[]"))
                    }
                } else {
                    let loc = self.loc();
                    Err(self.error_unexpected(loc, "Invalid symbol literal."))
                }
            }
            _ => Err(self.error_unexpected(self.prev_loc(), "Invalid symbol literal.")),
        }
    }

    fn parse_begin(&mut self) -> Result<Node, RubyError> {
        let body = self.parse_comp_stmt()?;
        if self.consume_reserved(Reserved::Rescue)? {
            if self.consume_const()? {}
            if self.consume_punct_no_term(Punct::FatArrow)? {
                self.expect_ident()?;
            }
            self.parse_comp_stmt()?;
        }
        let ensure = if self.consume_reserved(Reserved::Ensure)? {
            self.parse_comp_stmt()?
        } else {
            Node::new_nop(body.loc())
        };
        self.expect_reserved(Reserved::End)?;
        let loc = body.loc();
        Ok(Node::new_begin(
            body,
            vec![],
            Node::new_nop(loc),
            ensure,
            loc,
        ))
    }
}<|MERGE_RESOLUTION|>--- conflicted
+++ resolved
@@ -2060,10 +2060,6 @@
         let body = self.parse_begin()?;
         let lvar = self.context_stack.pop().unwrap().lvar;
         #[cfg(feature = "verbose")]
-<<<<<<< HEAD
-        #[cfg(not(tarpaulin_include))]
-=======
->>>>>>> d3769898
         eprintln!(
             "Parsed {} name:{}",
             if is_module { "module" } else { "class" },
