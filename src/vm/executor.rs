use super::codegen::ContextKind;
use crate::*;

#[cfg(feature = "perf")]
use super::perf::*;
use std::collections::HashMap;
use std::path::PathBuf;
use std::sync::mpsc::{Receiver, SyncSender};
use vm_inst::*;

pub type ValueTable = HashMap<IdentId, Value>;
pub type VMResult = Result<Value, RubyError>;

#[derive(Debug)]
pub struct VM {
    // Global info
    pub globals: GlobalsRef,
    pub root_path: Vec<PathBuf>,
    // VM state
    fiber_state: FiberState,
    exec_context: Vec<ContextRef>,
    class_context: Vec<(Value, DefineMode)>,
    exec_stack: Vec<Value>,
    temp_stack: Vec<Vec<Value>>,
    exception: bool,
    pc: usize,
    gc_counter: usize,
    pub channel: Option<(SyncSender<VMResult>, Receiver<usize>)>,
    #[cfg(feature = "perf")]
    #[cfg_attr(tarpaulin, skip)]
    pub perf: Perf,
}

pub type VMRef = Ref<VM>;

#[derive(Debug, Clone, Copy, PartialEq)]
pub enum FiberState {
    Created,
    Running,
    Dead,
}

#[derive(Debug, Clone, Copy, PartialEq, Eq)]
pub struct DefineMode {
    module_function: bool,
}

impl DefineMode {
    pub fn default() -> Self {
        DefineMode {
            module_function: false,
        }
    }
}

// API's

impl GC for VM {
    fn mark(&self, alloc: &mut Allocator) {
        //self.globals.mark(alloc);
        self.exec_context.iter().for_each(|c| c.mark(alloc));
        self.class_context.iter().for_each(|(v, _)| v.mark(alloc));
        self.exec_stack.iter().for_each(|v| v.mark(alloc));
        self.temp_stack
            .iter()
            .for_each(|vec| vec.iter().for_each(|v| v.mark(alloc)));
    }
}

impl VM {
    pub fn new() -> Self {
        let globals = GlobalsRef::new(Globals::new());

        let vm = VM {
            globals,
            root_path: vec![],
            fiber_state: FiberState::Created,
            class_context: vec![(Value::nil(), DefineMode::default())],
            exec_context: vec![],
            exec_stack: vec![],
            temp_stack: vec![],
            exception: false,
            pc: 0,
            gc_counter: 0,
            channel: None,
            #[cfg(feature = "perf")]
            #[cfg_attr(tarpaulin, skip)]
            perf: Perf::new(),
        };
        vm
    }

    pub fn dup_fiber(&mut self, tx: SyncSender<VMResult>, rx: Receiver<usize>) -> Self {
        let vm = VM {
            globals: self.globals,
            root_path: self.root_path.clone(),
            fiber_state: FiberState::Created,
            exec_context: vec![],
            temp_stack: vec![],
            class_context: self.class_context.clone(),
            exec_stack: vec![],
            exception: false,
            pc: 0,
            gc_counter: 0,
            channel: Some((tx, rx)),
            #[cfg(feature = "perf")]
            #[cfg_attr(tarpaulin, skip)]
            perf: Perf::new(),
        };
        vm
    }

    pub fn context(&self) -> ContextRef {
        *self.exec_context.last().unwrap()
    }

    pub fn caller_context(&self) -> ContextRef {
        let len = self.exec_context.len();
        if len < 2 {
            unreachable!("caller_context(): exec_context.len is {}", len)
        };
        self.exec_context[len - 2]
    }

    pub fn source_info(&self) -> SourceInfoRef {
        self.context().iseq_ref.source_info
    }

    pub fn fiberstate_created(&mut self) {
        self.fiber_state = FiberState::Created;
    }

    pub fn fiberstate_running(&mut self) {
        self.fiber_state = FiberState::Running;
    }

    pub fn fiberstate_dead(&mut self) {
        self.fiber_state = FiberState::Dead;
    }

    pub fn fiberstate(&self) -> FiberState {
        self.fiber_state
    }

    pub fn stack_push(&mut self, val: Value) {
        self.exec_stack.push(val)
    }

    pub fn stack_pop(&mut self) -> Value {
        self.exec_stack.pop().unwrap()
    }

    pub fn stack_top(&mut self) -> Value {
        self.exec_stack.last().unwrap().clone()
    }

    /// Create empty temporary area for objects to be protected from GC.
    pub fn temp_new(&mut self) {
        self.temp_stack.push(vec![]);
    }

    /// Create temporary area with a object.
    pub fn temp_new_with_obj(&mut self, val: Value) {
        self.temp_stack.push(vec![val]);
    }

    /// Create temporary area with objects to be protected from GC.
    pub fn temp_new_with_vec(&mut self, vec: Vec<Value>) {
        self.temp_stack.push(vec);
    }

    /// Dispose temporary area.
    pub fn temp_finish(&mut self) -> Vec<Value> {
        self.temp_stack.pop().unwrap()
    }

    /// Push an object to the temporary area.
    pub fn temp_push(&mut self, v: Value) {
        self.temp_stack.last_mut().unwrap().push(v);
    }

    /// Push objects to the temporary area.
    pub fn temp_push_vec(&mut self, vec: &mut Vec<Value>) {
        self.temp_stack.last_mut().unwrap().append(vec);
    }

    pub fn context_push(&mut self, ctx: ContextRef) {
        self.exec_context.push(ctx);
    }

    pub fn context_pop(&mut self) -> Option<ContextRef> {
        self.exec_context.pop()
    }

    pub fn clear(&mut self) {
        self.exec_stack.clear();
        self.class_context = vec![(Value::nil(), DefineMode::default())];
        self.exec_context.clear();
    }

    pub fn class_push(&mut self, val: Value) {
        self.class_context.push((val, DefineMode::default()));
    }

    pub fn class_pop(&mut self) {
        self.class_context.pop().unwrap();
    }

    pub fn classref(&self) -> ClassRef {
        let (class, _) = self.class_context.last().unwrap();
        if class.is_nil() {
            self.globals.object_class
        } else {
            class.as_module().unwrap()
        }
    }

    pub fn class(&self) -> Value {
        let (class, _) = self.class_context.last().unwrap();
        if class.is_nil() {
            self.globals.builtins.object
        } else {
            *class
        }
    }

    pub fn define_mode(&self) -> &DefineMode {
        &self.class_context.last().unwrap().1
    }

    pub fn define_mode_mut(&mut self) -> &mut DefineMode {
        &mut self.class_context.last_mut().unwrap().1
    }

    pub fn module_function(&mut self, flag: bool) {
        self.class_context.last_mut().unwrap().1.module_function = flag;
    }

    pub fn get_pc(&mut self) -> usize {
        self.pc
    }

    pub fn set_pc(&mut self, pc: usize) {
        self.pc = pc;
    }

    pub fn jump_pc(&mut self, inst_offset: i64, disp: i64) {
        self.pc = ((self.pc as i64) + inst_offset + disp) as usize;
    }

    fn read16(&self, iseq: &ISeq, offset: usize) -> u16 {
        let pc = self.pc + offset;
        let ptr = iseq[pc..pc + 1].as_ptr() as *const u16;
        unsafe { *ptr }
    }

    fn read32(&self, iseq: &ISeq, offset: usize) -> u32 {
        let pc = self.pc + offset;
        let ptr = iseq[pc..pc + 1].as_ptr() as *const u32;
        unsafe { *ptr }
    }

    fn read_usize(&self, iseq: &ISeq, offset: usize) -> usize {
        self.read32(iseq, offset) as usize
    }

    fn read_id(&self, iseq: &ISeq, offset: usize) -> IdentId {
        IdentId::from(self.read32(iseq, offset))
    }

    fn read_lvar_id(&self, iseq: &ISeq, offset: usize) -> LvarId {
        LvarId::from_usize(self.read_usize(iseq, offset))
    }

    fn read_methodref(&self, iseq: &ISeq, offset: usize) -> MethodRef {
        MethodRef::from(self.read32(iseq, offset))
    }

    fn read64(&self, iseq: &ISeq, offset: usize) -> u64 {
        let pc = self.pc + offset;
        let ptr = iseq[pc..pc + 1].as_ptr() as *const u64;
        unsafe { *ptr }
    }

    fn read8(&self, iseq: &ISeq, offset: usize) -> u8 {
        iseq[self.pc + offset]
    }

    fn read_disp(&self, iseq: &ISeq, offset: usize) -> i64 {
        self.read32(iseq, offset) as i32 as i64
    }

    pub fn parse_program(&mut self, path: PathBuf, program: &str) -> Result<MethodRef, RubyError> {
        let parser = Parser::new();
        //std::mem::swap(&mut parser.ident_table, &mut self.globals.ident_table);
        let result = parser.parse_program(path, program)?;
        //self.globals.ident_table = result.ident_table;

        #[cfg(feature = "perf")]
        #[cfg_attr(tarpaulin, skip)]
        {
            self.perf.set_prev_inst(Perf::INVALID);
        }
        let methodref = Codegen::new(result.source_info).gen_iseq(
            &mut self.globals,
            &vec![],
            &result.node,
            &result.lvar_collector,
            true,
            ContextKind::Method,
            None,
        )?;
        Ok(methodref)
    }

    pub fn parse_program_eval(
        &mut self,
        path: PathBuf,
        program: &str,
    ) -> Result<MethodRef, RubyError> {
        let parser = Parser::new();
        //std::mem::swap(&mut parser.ident_table, &mut self.globals.ident_table);
        let ext_lvar = self.context().iseq_ref.lvar.clone();
        let result = parser.parse_program_eval(path, program, ext_lvar.clone())?;
        //self.globals.ident_table = result.ident_table;

        #[cfg(feature = "perf")]
        #[cfg_attr(tarpaulin, skip)]
        {
            self.perf.set_prev_inst(Perf::INVALID);
        }
        let mut codegen = Codegen::new(result.source_info);
        codegen.context_push(ext_lvar);
        let method = codegen.gen_iseq(
            &mut self.globals,
            &vec![],
            &result.node,
            &result.lvar_collector,
            true,
            ContextKind::Eval,
            None,
        )?;
        Ok(method)
    }

    pub fn run(&mut self, path: PathBuf, program: &str, self_value: Option<Value>) -> VMResult {
        let method = self.parse_program(path, program)?;
        let self_value = match self_value {
            Some(val) => val,
            None => self.globals.main_object,
        };
        let arg = Args::new0();
        let val = self.eval_send(method, self_value, &arg)?;
        #[cfg(feature = "perf")]
        #[cfg_attr(tarpaulin, skip)]
        {
            self.perf.get_perf(Perf::INVALID);
        }
        /*
        let stack_len = self.exec_stack.len();
        if stack_len != 0 {
            eprintln!("Error: stack length is illegal. {}", stack_len);
        };
        */
        Ok(val)
    }

    pub fn run_repl(&mut self, result: &ParseResult, mut context: ContextRef) -> VMResult {
        #[cfg(feature = "perf")]
        #[cfg_attr(tarpaulin, skip)]
        {
            self.perf.set_prev_inst(Perf::CODEGEN);
        }
        //self.globals.ident_table = result.ident_table.clone();
        let methodref = Codegen::new(result.source_info).gen_iseq(
            &mut self.globals,
            &vec![],
            &result.node,
            &result.lvar_collector,
            true,
            ContextKind::Method,
            None,
        )?;
        let iseq = self.get_iseq(methodref)?;
        context.iseq_ref = iseq;
        context.adjust_lvar_size();
        context.pc = 0;

        let val = self.run_context(context)?;
        #[cfg(feature = "perf")]
        #[cfg_attr(tarpaulin, skip)]
        {
            self.perf.get_perf(Perf::INVALID);
        }
        /*
        let stack_len = self.exec_stack.len();
        if stack_len != 0 {
            eprintln!("Error: stack length is illegal. {}", stack_len);
        };
        */
        Ok(val)
    }

    #[allow(dead_code)]
    pub fn dump_context(&self) {
        eprintln!("---dump");
        for (i, context) in self.exec_context.iter().enumerate() {
            eprintln!("context: {}", i);
            eprintln!("self: {:#?}", context.self_value);
            for i in 0..context.iseq_ref.lvars {
                let id = LvarId::from_usize(i);
                let (k, _) = context
                    .iseq_ref
                    .lvar
                    .table()
                    .iter()
                    .find(|(_, v)| **v == id)
                    .unwrap();
                let name = IdentId::get_ident_name(*k);
                eprintln!("lvar({}): {} {:#?}", id.as_u32(), name, context[id]);
            }
        }
        for v in &self.exec_stack {
            eprintln!("stack: {:#?}", *v);
        }
        eprintln!("---dump end");
    }
}

macro_rules! try_err {
    ($self:ident, $eval:expr) => {
        match $eval {
            Ok(val) => $self.stack_push(val),
            Err(err) if err.kind == RubyErrorKind::BlockReturn => {}
            Err(mut err) => {
                let m = $self.context().iseq_ref.method;
                let res = if RubyErrorKind::MethodReturn(m) == err.kind {
                    let result = $self.stack_pop();
                    let prev_len = $self.context().stack_len;
                    $self.exec_stack.truncate(prev_len);
                    $self.unwind_context(&mut err);
                    #[cfg(feature = "trace")]
                    {
                        println!("<--- METHOD_RETURN Ok({:?})", result);
                    }
                    Ok(result)
                } else {
                    //$self.dump_context();
                    $self.unwind_context(&mut err);
                    #[cfg(feature = "trace")]
                    {
                        println!("<--- Err({:?})", err.kind);
                    }
                    Err(err)
                };
                $self.fiberstate_dead();
                $self.fiber_send_to_parent(res.clone());
                return res;
            }
        };
    };
}

impl VM {
    fn gc(&mut self) {
        self.gc_counter += 1;
        if !self.globals.gc_enabled || self.gc_counter % 16 != 0 {
            return;
        }
        if !ALLOC_THREAD.with(|m| m.borrow().is_allocated()) {
            return;
        };
        #[cfg(feature = "perf")]
        self.perf.get_perf(Perf::GC);
        self.globals.gc();
    }

    /// Main routine for VM execution.
    pub fn run_context(&mut self, context: ContextRef) -> VMResult {
        #[cfg(feature = "trace")]
        {
            if context.is_fiber {
                println!("===> {:?}", context.iseq_ref.method);
            } else {
                println!("---> {:?}", context.iseq_ref.method);
            }
        }
        if let Some(prev_context) = self.exec_context.last_mut() {
            prev_context.pc = self.pc;
            prev_context.stack_len = self.exec_stack.len();
        };
        self.context_push(context);
        self.pc = context.pc;
        let iseq = &context.iseq_ref.iseq;
        let self_oref = context.self_value.rvalue_mut();
        self.gc();

        loop {
            #[cfg(feature = "perf")]
            #[cfg_attr(tarpaulin, skip)]
            {
                self.perf.get_perf(iseq[self.pc]);
            }
            #[cfg(feature = "trace")]
            {
                println!(
                    "{:>4x}:{:<15} stack:{}",
                    self.pc,
                    Inst::inst_name(iseq[self.pc]),
                    self.exec_stack.len()
                );
            }
            match iseq[self.pc] {
                Inst::END => {
                    // reached the end of the method or block.
                    // - the end of the method or block.
                    // - `next` in block AND outer of loops.
                    if self.exec_context.len() == 1 {
                        // if in the final context, the fiber becomes DEAD.
                        self.fiberstate_dead();
                        self.fiber_send_to_parent(Err(self.error_fiber("Dead fiber called.")));
                    };
                    let _context = self.context_pop().unwrap();
                    let val = self.stack_pop();
                    #[cfg(feature = "trace")]
                    {
                        if _context.is_fiber {
                            println!("<=== Ok({:?})", val);
                        } else {
                            println!("<--- Ok({:?})", val);
                        }
                    }
                    if !self.exec_context.is_empty() {
                        self.pc = self.context().pc;
                    };
                    return Ok(val);
                }
                Inst::RETURN => {
                    // 'Inst::RETURN' is executed.
                    // - `return` in method.
                    // - `break` outer of loops.
                    let res = if let ISeqKind::Block(_) = context.kind {
                        // if in block context, exit with Err(BLOCK_RETURN).
                        let err = self.error_block_return();
                        #[cfg(feature = "trace")]
                        {
                            println!("<--- Err({:?})", err.kind);
                        }
                        Err(err)
                    } else {
                        // if in method context, exit with Ok(rerurn_value).
                        let val = self.stack_pop();
                        #[cfg(feature = "trace")]
                        {
                            println!("<--- Ok({:?})", val);
                        }
                        Ok(val)
                    };

                    self.context_pop().unwrap();
                    if !self.exec_context.is_empty() {
                        self.pc = self.context().pc;
                    }
                    return res;
                }
                Inst::MRETURN => {
                    // 'METHOD_RETURN' is executed.
                    // - `return` in block
                    let res = if let ISeqKind::Block(method) = context.kind {
                        // exit with Err(METHOD_RETURN).
                        let err = self.error_method_return(method);
                        #[cfg(feature = "trace")]
                        {
                            println!("<--- Err({:?})", err.kind);
                        }
                        Err(err)
                    } else {
                        unreachable!()
                    };
                    self.context_pop().unwrap();
                    if !self.exec_context.is_empty() {
                        self.pc = self.context().pc;
                    }
                    return res;
                }
                Inst::PUSH_NIL => {
                    self.stack_push(Value::nil());
                    self.pc += 1;
                }
                Inst::PUSH_TRUE => {
                    self.stack_push(Value::true_val());
                    self.pc += 1;
                }
                Inst::PUSH_FALSE => {
                    self.stack_push(Value::false_val());
                    self.pc += 1;
                }
                Inst::PUSH_SELF => {
                    self.stack_push(context.self_value);
                    self.pc += 1;
                }
                Inst::PUSH_FIXNUM => {
                    let num = self.read64(iseq, 1);
                    self.pc += 9;
                    self.stack_push(Value::fixnum(num as i64));
                }
                Inst::PUSH_FLONUM => {
                    let num = f64::from_bits(self.read64(iseq, 1));
                    self.pc += 9;
                    self.stack_push(Value::flonum(num));
                }
                Inst::PUSH_STRING => {
                    let id = self.read_id(iseq, 1);
                    let string = IdentId::get_ident_name(id);
                    self.stack_push(Value::string(&self.globals, string));
                    self.pc += 5;
                }
                Inst::PUSH_SYMBOL => {
                    let id = self.read_id(iseq, 1);
                    self.stack_push(Value::symbol(id));
                    self.pc += 5;
                }
                Inst::ADD => {
                    let lhs = self.stack_pop();
                    let rhs = self.stack_pop();
                    try_err!(self, self.eval_add(lhs, rhs, iseq));
                    self.pc += 5;
                }
                Inst::ADDI => {
                    let lhs = self.stack_pop();
                    let i = self.read32(iseq, 1) as i32;
                    let val = self.eval_addi(lhs, i)?;
                    self.stack_push(val);
                    self.pc += 5;
                }
                Inst::SUB => {
                    let lhs = self.stack_pop();
                    let rhs = self.stack_pop();
                    try_err!(self, self.eval_sub(lhs, rhs, iseq));
                    self.pc += 5;
                }
                Inst::SUBI => {
                    let lhs = self.stack_pop();
                    let i = self.read32(iseq, 1) as i32;
                    let val = self.eval_subi(lhs, i)?;
                    self.stack_push(val);
                    self.pc += 5;
                }
                Inst::MUL => {
                    let lhs = self.stack_pop();
                    let rhs = self.stack_pop();
                    let val = self.eval_mul(lhs, rhs, iseq)?;
                    self.stack_push(val);
                    self.pc += 5;
                }
                Inst::POW => {
                    let lhs = self.stack_pop();
                    let rhs = self.stack_pop();
                    let val = self.eval_exp(lhs, rhs)?;
                    self.stack_push(val);
                    self.pc += 1;
                }
                Inst::DIV => {
                    let lhs = self.stack_pop();
                    let rhs = self.stack_pop();
                    let val = self.eval_div(lhs, rhs, iseq)?;
                    self.stack_push(val);
                    self.pc += 5;
                }
                Inst::REM => {
                    let lhs = self.stack_pop();
                    let rhs = self.stack_pop();
                    let val = self.eval_rem(lhs, rhs)?;
                    self.stack_push(val);
                    self.pc += 1;
                }
                Inst::SHR => {
                    let lhs = self.stack_pop();
                    let rhs = self.stack_pop();
                    let val = self.eval_shr(lhs, rhs)?;
                    self.stack_push(val);
                    self.pc += 1;
                }
                Inst::SHL => {
                    let lhs = self.stack_pop();
                    let rhs = self.stack_pop();
                    let val = self.eval_shl(lhs, rhs, iseq)?;
                    self.stack_push(val);
                    self.pc += 5;
                }
                Inst::BIT_AND => {
                    let lhs = self.stack_pop();
                    let rhs = self.stack_pop();
                    let val = self.eval_bitand(lhs, rhs)?;
                    self.stack_push(val);
                    self.pc += 1;
                }
                Inst::BIT_OR => {
                    let lhs = self.stack_pop();
                    let rhs = self.stack_pop();
                    let val = self.eval_bitor(lhs, rhs)?;
                    self.stack_push(val);
                    self.pc += 1;
                }
                Inst::BIT_XOR => {
                    let lhs = self.stack_pop();
                    let rhs = self.stack_pop();
                    let val = self.eval_bitxor(lhs, rhs)?;
                    self.stack_push(val);
                    self.pc += 1;
                }
                Inst::BIT_NOT => {
                    let lhs = self.stack_pop();
                    let val = self.eval_bitnot(lhs)?;
                    self.stack_push(val);
                    self.pc += 1;
                }
                Inst::EQ => {
                    let lhs = self.stack_pop();
                    let rhs = self.stack_pop();
                    let val = Value::bool(self.eval_eq(rhs, lhs)?);
                    self.stack_push(val);
                    self.pc += 1;
                }
                Inst::NE => {
                    let lhs = self.stack_pop();
                    let rhs = self.stack_pop();
                    let val = Value::bool(!self.eval_eq(rhs, lhs)?);
                    self.stack_push(val);
                    self.pc += 1;
                }
                Inst::TEQ => {
                    let lhs = self.stack_pop();
                    let rhs = self.stack_pop();
                    let res = self.eval_teq(rhs, lhs)?;
                    let val = Value::bool(res);
                    self.stack_push(val);
                    self.pc += 1;
                }
                Inst::GT => {
                    let lhs = self.stack_pop();
                    let rhs = self.stack_pop();
                    let val = self.eval_gt(lhs, rhs)?;
                    self.stack_push(val);
                    self.pc += 1;
                }
                Inst::GE => {
                    let lhs = self.stack_pop();
                    let rhs = self.stack_pop();
                    let val = self.eval_ge(lhs, rhs)?;
                    self.stack_push(val);
                    self.pc += 1;
                }
                Inst::CMP => {
                    let lhs = self.stack_pop();
                    let rhs = self.stack_pop();
                    let val = self.eval_cmp(rhs, lhs)?;
                    self.stack_push(val);
                    self.pc += 1;
                }
                Inst::NOT => {
                    let lhs = self.stack_pop();
                    let val = Value::bool(!self.val_to_bool(lhs));
                    self.stack_push(val);
                    self.pc += 1;
                }
                Inst::CONCAT_STRING => {
                    let rhs = self.stack_pop();
                    let lhs = self.stack_pop();
                    let val = match (lhs.as_string(), rhs.as_string()) {
                        (Some(lhs), Some(rhs)) => {
                            Value::string(&self.globals, format!("{}{}", lhs, rhs))
                        }
                        (_, _) => unreachable!("Illegal CAONCAT_STRING arguments."),
                    };
                    self.stack_push(val);
                    self.pc += 1;
                }
                Inst::SET_LOCAL => {
                    let id = self.read_lvar_id(iseq, 1);
                    let outer = self.read32(iseq, 5);
                    let val = self.stack_pop();
                    let mut cref = self.get_outer_context(outer);
                    cref[id] = val;
                    self.pc += 9;
                }
                Inst::GET_LOCAL => {
                    let id = self.read_lvar_id(iseq, 1);
                    let outer = self.read32(iseq, 5);
                    let cref = self.get_outer_context(outer);
                    let val = cref[id];
                    self.stack_push(val);
                    self.pc += 9;
                }
                Inst::CHECK_LOCAL => {
                    let id = self.read_lvar_id(iseq, 1);
                    let outer = self.read32(iseq, 5);
                    let cref = self.get_outer_context(outer);
                    let val = cref[id].is_uninitialized();
                    self.stack_push(Value::bool(val));
                    self.pc += 9;
                }
                Inst::SET_CONST => {
                    let id = self.read_id(iseq, 1);
                    let mut parent = match self.stack_pop() {
                        v if v.is_nil() => self.class(),
                        v => v,
                    };
                    let val = self.stack_pop();
                    match val.as_module() {
                        Some(mut cref) => {
                            if cref.name == None {
                                cref.name = Some(id);
                            }
                        }
                        None => {}
                    }
                    parent.set_var(id, val);
                    self.pc += 5;
                }
                Inst::GET_CONST => {
                    let id = self.read_id(iseq, 1);
                    let val = match self.get_env_const(id) {
                        Some(val) => val,
                        None => self.get_super_const(self.class(), id)?,
                    };
                    self.stack_push(val);
                    self.pc += 5;
                }
                Inst::GET_CONST_TOP => {
                    let id = self.read_id(iseq, 1);
                    let class = self.globals.builtins.object;
                    let val = self.get_super_const(class, id)?;
                    self.stack_push(val);
                    self.pc += 5;
                }
                Inst::GET_SCOPE => {
                    let parent = self.stack_pop();
                    let id = self.read_id(iseq, 1);
                    let val = self.get_super_const(parent, id)?;
                    self.stack_push(val);
                    self.pc += 5;
                }
                Inst::SET_IVAR => {
                    let var_id = self.read_id(iseq, 1);
                    let new_val = self.stack_pop();
                    self_oref.set_var(var_id, new_val);
                    self.pc += 5;
                }
                Inst::GET_IVAR => {
                    let var_id = self.read_id(iseq, 1);
                    let val = match self_oref.get_var(var_id) {
                        Some(val) => val.clone(),
                        None => Value::nil(),
                    };
                    self.stack_push(val);
                    self.pc += 5;
                }
                Inst::IVAR_ADDI => {
                    let var_id = self.read_id(iseq, 1);
                    let i = self.read32(iseq, 5) as i32;
                    let v = self_oref
                        .var_table_mut()
                        .entry(var_id)
                        .or_insert(Value::nil());
                    *v = self.eval_addi(*v, i)?;

                    self.pc += 9;
                }
                Inst::SET_GVAR => {
                    let var_id = self.read_id(iseq, 1);
                    let new_val = self.stack_pop();
                    self.set_global_var(var_id, new_val);
                    self.pc += 5;
                }
                Inst::GET_GVAR => {
                    let var_id = self.read_id(iseq, 1);
                    let val = self.get_global_var(var_id);
                    self.stack_push(val);
                    self.pc += 5;
                }
                Inst::SET_INDEX => {
                    let arg_num = self.read_usize(iseq, 1);
                    let mut args = self.pop_args_to_ary(arg_num);
                    let mut receiver = self.stack_pop();
                    let val = self.stack_pop();
                    match receiver.as_mut_rvalue() {
                        Some(oref) => {
                            match oref.kind {
                                ObjKind::Array(ref mut aref) => {
                                    args.push(val);
                                    aref.set_elem(self, &args)?;
                                }
                                ObjKind::Hash(ref mut href) => href.insert(args[0], val),
                                _ => return Err(self.error_undefined_method("[]=", receiver)),
                            };
                        }
                        None => return Err(self.error_undefined_method("[]=", receiver)),
                    }

                    self.pc += 5;
                }
                Inst::GET_INDEX => {
                    let arg_num = self.read_usize(iseq, 1);
                    let args = self.pop_args_to_ary(arg_num);
                    let arg_num = args.len();
                    let receiver = self.stack_top();
                    let val = match receiver.as_rvalue() {
                        Some(oref) => match &oref.kind {
                            ObjKind::Array(aref) => aref.get_elem(self, &args)?,
                            ObjKind::Hash(href) => {
                                self.check_args_range(arg_num, 1, 1)?;
                                match href.get(&args[0]) {
                                    Some(val) => *val,
                                    None => Value::nil(),
                                }
                            }
                            ObjKind::Method(mref) => {
                                self.eval_send(mref.method, mref.receiver, &args)?
                            }
                            _ => {
                                let id = IdentId::get_ident_id("[]");
                                match self.get_method(receiver, id) {
                                    Ok(mref) => self.eval_send(mref, receiver, &args)?,
                                    Err(_) => {
                                        return Err(self.error_undefined_method("[]", receiver))
                                    }
                                }
                            }
                        },
                        None if receiver.is_packed_fixnum() => {
                            let i = receiver.as_packed_fixnum();
                            self.check_args_range(arg_num, 1, 1)?;
                            let index = args[0].expect_integer(&self, "Index")?;
                            let val = if index < 0 || 63 < index {
                                0
                            } else {
                                (i >> index) & 1
                            };
                            Value::fixnum(val)
                        }
                        _ => return Err(self.error_undefined_method("[]", receiver)),
                    };
                    self.stack_pop();
                    self.stack_push(val);
                    self.pc += 5;
                }
                Inst::SPLAT => {
                    let val = self.stack_pop();
                    let res = Value::splat(&self.globals, val);
                    self.stack_push(res);
                    self.pc += 1;
                }
                Inst::CREATE_RANGE => {
                    let start = self.stack_pop();
                    let end = self.stack_pop();
                    if !start.is_packed_fixnum() || !end.is_packed_fixnum() {
                        return Err(self.error_argument("Bad value for range."));
                    };
                    let exclude_val = self.stack_pop();
                    let exclude_end = self.val_to_bool(exclude_val);
                    let range = Value::range(&self.globals, start, end, exclude_end);
                    self.stack_push(range);
                    self.pc += 1;
                }
                Inst::CREATE_ARRAY => {
                    let arg_num = self.read_usize(iseq, 1);
                    let elems = self.pop_args_to_ary(arg_num).into_vec();
                    let array = Value::array_from(&self.globals, elems);
                    self.stack_push(array);
                    self.pc += 5;
                }
                Inst::CREATE_PROC => {
                    let method = self.read_methodref(iseq, 1);
                    let proc_obj = self.create_proc(method)?;
                    self.stack_push(proc_obj);
                    self.pc += 5;
                }
                Inst::CREATE_HASH => {
                    let arg_num = self.read_usize(iseq, 1);
                    let key_value = self.pop_key_value_pair(arg_num);
                    let hash = Value::hash_from_map(&self.globals, key_value);
                    self.stack_push(hash);
                    self.pc += 5;
                }
                Inst::CREATE_REGEXP => {
                    let arg = self.stack_pop();
                    let regexp = self.create_regexp(arg)?;
                    self.stack_push(regexp);
                    self.pc += 1;
                }
                Inst::JMP => {
                    let disp = self.read_disp(iseq, 1);
                    if 0 < disp {
                        self.gc();
                    }
                    self.jump_pc(5, disp);
                }
                Inst::JMP_IF_FALSE => {
                    let val = self.stack_pop();
                    if self.val_to_bool(val) {
                        self.jump_pc(5, 0);
                    } else {
                        let disp = self.read_disp(iseq, 1);
                        if 0 < disp {
                            self.gc();
                        }
                        self.jump_pc(5, disp);
                    }
                }
                Inst::OPT_CASE => {
                    let val = self.stack_pop();
                    let map = self.globals.get_case_dispatch_map(self.read32(iseq, 1));
                    let disp = match map.get(&val) {
                        Some(disp) => *disp as i64,
                        None => self.read_disp(iseq, 5),
                    };
                    self.jump_pc(9, disp);
                }
                Inst::SEND => {
                    let receiver = self.stack_pop();
                    try_err!(self, self.vm_send(iseq, receiver));
                    self.pc += 17;
                }
                Inst::SEND_SELF => {
                    let receiver = context.self_value;
                    try_err!(self, self.vm_send(iseq, receiver));
                    self.pc += 17;
                }
                Inst::OPT_SEND => {
                    let receiver = self.stack_pop();
                    try_err!(self, self.vm_opt_send(iseq, receiver));
                    self.pc += 11;
                }
                Inst::OPT_SEND_SELF => {
                    let receiver = context.self_value;
                    try_err!(self, self.vm_opt_send(iseq, receiver));
                    self.pc += 11;
                }
                Inst::YIELD => {
                    try_err!(self, self.eval_yield(iseq));
                    self.pc += 5;
                }
                Inst::DEF_CLASS => {
                    let is_module = self.read8(iseq, 1) == 1;
                    let id = self.read_id(iseq, 2);
                    let method = self.read_methodref(iseq, 6);
                    let super_val = self.stack_pop();
                    let val = match self.globals.builtins.object.get_var(id) {
                        Some(val) => {
                            if val.is_module().is_some() != is_module {
                                return Err(self.error_type(format!(
                                    "{} is not {}.",
                                    IdentId::get_ident_name(id),
                                    if is_module { "module" } else { "class" },
                                )));
                            };
                            let classref = self.expect_module(val.clone())?;
                            if !super_val.is_nil() && classref.superclass.id() != super_val.id() {
                                return Err(self.error_type(format!(
                                    "superclass mismatch for class {}.",
                                    IdentId::get_ident_name(id),
                                )));
                            };
                            val.clone()
                        }
                        None => {
                            let super_val = if super_val.is_nil() {
                                self.globals.builtins.object
                            } else {
                                self.expect_class(super_val, "Superclass")?;
                                super_val
                            };
                            let classref = ClassRef::from(id, super_val);
                            let val = if is_module {
                                Value::module(&mut self.globals, classref)
                            } else {
                                Value::class(&mut self.globals, classref)
                            };
                            self.class().set_var(id, val);
                            val
                        }
                    };

                    self.class_push(val);
                    let mut iseq = self.get_iseq(method)?;
                    iseq.class_defined = self.gen_class_defined(val);
                    let arg = Args::new0();
                    try_err!(self, self.eval_send(method, val, &arg));
                    self.pc += 10;
                    self.class_pop();
                }
                Inst::DEF_METHOD => {
                    let id = self.read_id(iseq, 1);
                    let method = self.read_methodref(iseq, 5);
                    let mut iseq = self.get_iseq(method)?;
                    iseq.class_defined = self.gen_class_defined(None);
                    self.define_method(id, method);
                    if self.define_mode().module_function {
                        self.define_singleton_method(self.class(), id, method)?;
                    };
                    self.pc += 9;
                }
                Inst::DEF_SMETHOD => {
                    let id = self.read_id(iseq, 1);
                    let method = self.read_methodref(iseq, 5);
                    let mut iseq = self.get_iseq(method)?;
                    iseq.class_defined = self.gen_class_defined(None);
                    let singleton = self.stack_pop();
                    self.define_singleton_method(singleton, id, method)?;
                    if self.define_mode().module_function {
                        self.define_method(id, method);
                    };
                    self.pc += 9;
                }
                Inst::TO_S => {
                    let val = self.stack_pop();
                    let s = self.val_to_s(val);
                    let res = Value::string(&self.globals, s);
                    self.stack_push(res);
                    self.pc += 1;
                }
                Inst::POP => {
                    self.stack_pop();
                    self.pc += 1;
                }
                Inst::DUP => {
                    let len = self.read_usize(iseq, 1);
                    let stack_len = self.exec_stack.len();
                    for i in stack_len - len..stack_len {
                        let val = self.exec_stack[i];
                        self.stack_push(val);
                    }
                    self.pc += 5;
                }
                Inst::TAKE => {
                    let len = self.read_usize(iseq, 1);
                    let val = self.stack_pop();
                    match val.as_array() {
                        Some(info) => {
                            let elem = &info.elements;
                            let ary_len = elem.len();
                            if len <= ary_len {
                                for i in 0..len {
                                    self.stack_push(elem[i]);
                                }
                            } else {
                                for i in 0..ary_len {
                                    self.stack_push(elem[i]);
                                }
                                for _ in ary_len..len {
                                    self.stack_push(Value::nil());
                                }
                            }
                        }
                        None => {
                            self.stack_push(val);
                            for _ in 0..len - 1 {
                                self.stack_push(Value::nil());
                            }
                        }
                    }

                    self.pc += 5;
                }
                _ => return Err(self.error_unimplemented("Unimplemented instruction.")),
            }
        }
    }
}

impl VM {
    pub fn error_nomethod(&self, msg: impl Into<String>) -> RubyError {
        let loc = self.get_loc();
        RubyError::new_runtime_err(
            RuntimeErrKind::NoMethod(msg.into()),
            self.source_info(),
            loc,
        )
    }

    pub fn error_undefined_op(
        &self,
        method_name: impl Into<String>,
        rhs: Value,
        lhs: Value,
    ) -> RubyError {
        self.error_nomethod(format!(
            "undefined method `{}' {} for {}",
            method_name.into(),
            self.globals.get_class_name(rhs),
            self.globals.get_class_name(lhs)
        ))
    }

    pub fn error_undefined_method(
        &self,
        method_name: impl Into<String>,
        receiver: Value,
    ) -> RubyError {
        self.error_nomethod(format!(
            "undefined method `{}' for {}",
            method_name.into(),
            self.globals.get_class_name(receiver)
        ))
    }

    pub fn error_unimplemented(&self, msg: impl Into<String>) -> RubyError {
        let loc = self.get_loc();
        RubyError::new_runtime_err(
            RuntimeErrKind::Unimplemented(msg.into()),
            self.source_info(),
            loc,
        )
    }

    pub fn error_internal(&self, msg: impl Into<String>) -> RubyError {
        let loc = self.get_loc();
        RubyError::new_runtime_err(
            RuntimeErrKind::Internal(msg.into()),
            self.source_info(),
            loc,
        )
    }

    pub fn error_name(&self, msg: impl Into<String>) -> RubyError {
        let loc = self.get_loc();
        RubyError::new_runtime_err(RuntimeErrKind::Name(msg.into()), self.source_info(), loc)
    }

    pub fn error_type(&self, msg: impl Into<String>) -> RubyError {
        let loc = self.get_loc();
        RubyError::new_runtime_err(RuntimeErrKind::Type(msg.into()), self.source_info(), loc)
    }

    pub fn error_argument(&self, msg: impl Into<String>) -> RubyError {
        let loc = self.get_loc();
        RubyError::new_runtime_err(
            RuntimeErrKind::Argument(msg.into()),
            self.source_info(),
            loc,
        )
    }

    pub fn error_regexp(&self, err: fancy_regex::Error) -> RubyError {
        let loc = self.get_loc();
        RubyError::new_runtime_err(
            RuntimeErrKind::Regexp(format!(
                "Invalid string for a regular expression. {:?}",
                err
            )),
            self.source_info(),
            loc,
        )
    }

    pub fn error_index(&self, msg: impl Into<String>) -> RubyError {
        let loc = self.get_loc();
        RubyError::new_runtime_err(RuntimeErrKind::Index(msg.into()), self.source_info(), loc)
    }

    pub fn error_fiber(&self, msg: impl Into<String>) -> RubyError {
        let loc = self.get_loc();
        RubyError::new_runtime_err(RuntimeErrKind::Fiber(msg.into()), self.source_info(), loc)
    }

    pub fn error_method_return(&self, method: MethodRef) -> RubyError {
        let loc = self.get_loc();
        RubyError::new_method_return(method, self.source_info(), loc)
    }

    pub fn error_block_return(&self) -> RubyError {
        let loc = self.get_loc();
        RubyError::new_block_return(self.source_info(), loc)
    }

    pub fn check_args_num(&self, len: usize, num: usize) -> Result<(), RubyError> {
        if len == num {
            Ok(())
        } else {
            Err(self.error_argument(format!(
                "Wrong number of arguments. (given {}, expected {})",
                len, num
            )))
        }
    }

    pub fn check_args_range(&self, len: usize, min: usize, max: usize) -> Result<(), RubyError> {
        if min <= len && len <= max {
            Ok(())
        } else {
            Err(self.error_argument(format!(
                "Wrong number of arguments. (given {}, expected {}..{})",
                len, min, max
            )))
        }
    }

    pub fn check_args_min(&self, len: usize, min: usize) -> Result<(), RubyError> {
        if min <= len {
            Ok(())
        } else {
            Err(self.error_argument(format!(
                "Wrong number of arguments. (given {}, expected {}+)",
                len, min
            )))
        }
    }
}

impl VM {
    pub fn expect_block(&self, block: Option<MethodRef>) -> Result<MethodRef, RubyError> {
        match block {
            Some(method) => Ok(method),
            None => return Err(self.error_argument("Currently, needs block.")),
        }
    }

    pub fn expect_integer(&mut self, val: Value, msg: &str) -> Result<i64, RubyError> {
        val.as_fixnum().ok_or_else(|| {
            let inspect = self.val_inspect(val);
            self.error_type(format!("{} must be Integer. (given:{})", msg, inspect))
        })
    }

    pub fn expect_flonum(&mut self, val: Value, msg: &str) -> Result<f64, RubyError> {
        val.as_flonum().ok_or_else(|| {
            let inspect = self.val_inspect(val);
            self.error_type(format!("{} must be Float. (given:{})", msg, inspect))
        })
    }

<<<<<<< HEAD
    pub fn expect_string<'a>(
        &mut self,
        val: &'a mut Value,
        msg: &str,
    ) -> Result<&'a String, RubyError> {
        let rstring = val.as_mut_rstring().ok_or_else(|| {
            //let inspect = self.val_inspect(val.clone());
            self.error_type(format!("{} must be String.", msg))
        })?;
        rstring.as_string(self)
    }

    pub fn expect_array(&mut self, val: Value, msg: &str) -> Result<ArrayRef, RubyError> {
        val.as_array().ok_or_else(|| {
            let inspect = self.val_inspect(val);
            self.error_type(format!("{} must be Array. (given:{})", msg, inspect))
        })
    }

    pub fn expect_hash(&mut self, val: Value, msg: &str) -> Result<HashRef, RubyError> {
        val.as_hash().ok_or_else(|| {
            let inspect = self.val_inspect(val);
            self.error_type(format!("{} must be Hash. (given:{})", msg, inspect))
        })
    }

=======
>>>>>>> cf9e4d99
    /// Returns `ClassRef` if `self` is a Class.
    /// When `self` is not a Class, returns `TypeError`.
    pub fn expect_class(&mut self, val: Value, msg: &str) -> Result<ClassRef, RubyError> {
        val.is_class().ok_or_else(|| {
            let val = self.val_inspect(val);
            self.error_type(format!("{} must be Class. (given:{})", msg, val))
        })
    }

    pub fn expect_module(&mut self, val: Value) -> Result<ClassRef, RubyError> {
        val.as_module().ok_or_else(|| {
            let val = self.val_inspect(val);
            self.error_type(format!("Must be Module or Class. (given:{})", val))
        })
    }

    pub fn expect_fiber(&self, val: Value, error_msg: &str) -> Result<FiberRef, RubyError> {
        match val.as_rvalue() {
            Some(oref) => match oref.kind {
                ObjKind::Fiber(f) => Ok(f),
                _ => Err(self.error_argument(error_msg)),
            },
            None => Err(self.error_argument(error_msg)),
        }
    }
}

impl VM {
    fn get_loc(&self) -> Loc {
        let sourcemap = &self.context().iseq_ref.iseq_sourcemap;
        sourcemap
            .iter()
            .find(|x| x.0 == ISeqPos::from(self.pc))
            .unwrap_or(&(ISeqPos::from(0), Loc(0, 0)))
            .1
    }

    fn get_nearest_class_stack(&self) -> Option<ClassListRef> {
        let mut class_stack = None;
        for context in self.exec_context.iter().rev() {
            match context.iseq_ref.class_defined {
                Some(class_list) => {
                    class_stack = Some(class_list);
                    break;
                }
                None => {}
            }
        }
        class_stack
    }

    /// Return None in top-level.
    fn gen_class_defined(&self, new_class: impl Into<Option<Value>>) -> Option<ClassListRef> {
        let new_class = new_class.into();
        match new_class {
            Some(class) => {
                let outer = self.get_nearest_class_stack();
                let class_list = ClassList::new(outer, class);
                Some(ClassListRef::new(class_list))
            }
            None => self.get_nearest_class_stack(),
        }
    }

    // Search class stack for the constant.
    fn get_env_const(&self, id: IdentId) -> Option<Value> {
        let mut class_list = match self.get_nearest_class_stack() {
            Some(list) => list,
            None => return None,
        };
        loop {
            match class_list.class.get_var(id) {
                Some(val) => return Some(val),
                None => {}
            }
            class_list = match class_list.outer {
                Some(class) => class,
                None => return None,
            };
        }
    }

    /// Search class inheritance chain for the constant.
    pub fn get_super_const(&self, mut class: Value, id: IdentId) -> VMResult {
        loop {
            match class.get_var(id) {
                Some(val) => {
                    return Ok(val);
                }
                None => match class.superclass() {
                    Some(superclass) => {
                        class = superclass;
                    }
                    None => {
                        let name = IdentId::get_ident_name(id);
                        return Err(self.error_name(format!("Uninitialized constant {}.", name)));
                    }
                },
            }
        }
    }

    pub fn get_global_var(&self, id: IdentId) -> Value {
        match self.globals.global_var.get(&id) {
            Some(val) => val.clone(),
            None => Value::nil(),
        }
    }

    pub fn set_global_var(&mut self, id: IdentId, val: Value) {
        self.globals.global_var.insert(id, val);
    }
}

// Utilities for method call

impl VM {
    /// Get a method from the method cache if saved in it.
    /// Otherwise, search a class chain for the method.
    fn get_method_from_cache(
        &mut self,
        cache_slot: u32,
        receiver: Value,
        method_id: IdentId,
    ) -> Result<MethodRef, RubyError> {
        let rec_class = receiver.get_class_object_for_method(&self.globals);
        if rec_class.is_nil() {
            return Err(self.error_unimplemented("receiver's class is nil."));
        };
        match self
            .globals
            .get_method_from_inline_cache(cache_slot, rec_class)
        {
            Some(method) => Ok(method),
            _ => {
                let method = self.get_instance_method(rec_class, method_id)?;
                self.globals
                    .set_inline_cache_entry(cache_slot, rec_class, method);
                Ok(method)
            }
        }
    }

    fn fallback_to_method(&mut self, method: IdentId, lhs: Value, rhs: Value) -> VMResult {
        match self.get_method(lhs, method) {
            Ok(mref) => {
                let arg = Args::new1(rhs);
                let val = self.eval_send(mref, lhs, &arg)?;
                Ok(val)
            }
            Err(_) => {
                let name = IdentId::get_ident_name(method);
                Err(self.error_undefined_op(name, rhs, lhs))
            }
        }
    }

    fn fallback_to_method_with_cache(
        &mut self,
        lhs: Value,
        rhs: Value,
        method: IdentId,
        cache: u32,
    ) -> VMResult {
        let methodref = self.get_method_from_cache(cache, lhs, method)?;
        let arg = Args::new1(rhs);
        self.eval_send(methodref, lhs, &arg)
    }
}

macro_rules! eval_op_i {
    ($vm:ident, $iseq:ident, $lhs:expr, $i:ident, $op:ident, $id:expr) => {
        if $lhs.is_packed_fixnum() {
            return Ok(Value::fixnum($lhs.as_packed_fixnum().$op($i as i64)));
        } else if $lhs.is_packed_num() {
            return Ok(Value::flonum($lhs.as_packed_flonum().$op($i as f64)));
        }
        let val = match $lhs.unpack() {
            RV::Integer(lhs) => Value::fixnum(lhs.$op($i as i64)),
            RV::Float(lhs) => Value::flonum(lhs.$op($i as f64)),
            _ => return $vm.fallback_to_method($id, $lhs, Value::fixnum($i as i64)),
        };
        return Ok(val);
    };
}

macro_rules! eval_op {
    ($vm:ident, $iseq:ident, $rhs:expr, $lhs:expr, $op:ident, $id:expr) => {
        let val = match ($lhs.unpack(), $rhs.unpack()) {
            (RV::Integer(lhs), RV::Integer(rhs)) => Value::fixnum(lhs.$op(rhs)),
            (RV::Integer(lhs), RV::Float(rhs)) => Value::flonum((lhs as f64).$op(rhs)),
            (RV::Float(lhs), RV::Integer(rhs)) => Value::flonum(lhs.$op(rhs as f64)),
            (RV::Float(lhs), RV::Float(rhs)) => Value::flonum(lhs.$op(rhs)),
            _ => {
                let cache = $vm.read32($iseq, 1);
                return $vm.fallback_to_method_with_cache($lhs, $rhs, $id, cache);
            }
        };
        return Ok(val);
    };
}

impl VM {
    fn eval_add(&mut self, rhs: Value, lhs: Value, iseq: &ISeq) -> VMResult {
        use std::ops::Add;
        eval_op!(self, iseq, rhs, lhs, add, IdentId::_ADD);
    }

    fn eval_sub(&mut self, rhs: Value, lhs: Value, iseq: &ISeq) -> VMResult {
        use std::ops::Sub;
        eval_op!(self, iseq, rhs, lhs, sub, IdentId::_SUB);
    }

    fn eval_mul(&mut self, rhs: Value, lhs: Value, iseq: &ISeq) -> VMResult {
        use std::ops::Mul;
        eval_op!(self, iseq, rhs, lhs, mul, IdentId::_MUL);
    }

    fn eval_addi(&mut self, lhs: Value, i: i32) -> VMResult {
        use std::ops::Add;
        eval_op_i!(self, iseq, lhs, i, add, IdentId::_ADD);
    }

    fn eval_subi(&mut self, lhs: Value, i: i32) -> VMResult {
        use std::ops::Sub;
        eval_op_i!(self, iseq, lhs, i, sub, IdentId::_SUB);
    }

    fn eval_div(&mut self, rhs: Value, lhs: Value, iseq: &ISeq) -> VMResult {
        use std::ops::Div;
        eval_op!(self, iseq, rhs, lhs, div, IdentId::_DIV);
    }

    fn eval_rem(&mut self, rhs: Value, lhs: Value) -> VMResult {
        fn rem_floorf64(self_: f64, other: f64) -> f64 {
            if self_ > 0.0 && other < 0.0 {
                ((self_ - 1.0) % other) + other + 1.0
            } else if self_ < 0.0 && other > 0.0 {
                ((self_ + 1.0) % other) + other - 1.0
            } else {
                self_ % other
            }
        }
        use divrem::*;
        let val = match (lhs.unpack(), rhs.unpack()) {
            (RV::Integer(lhs), RV::Integer(rhs)) => Value::fixnum(lhs.rem_floor(rhs)),
            (RV::Integer(lhs), RV::Float(rhs)) => Value::flonum(rem_floorf64(lhs as f64, rhs)),
            (RV::Float(lhs), RV::Integer(rhs)) => Value::flonum(rem_floorf64(lhs, rhs as f64)),
            (RV::Float(lhs), RV::Float(rhs)) => Value::flonum(rem_floorf64(lhs, rhs)),
            (_, _) => return self.fallback_to_method(IdentId::_REM, lhs, rhs),
        };
        Ok(val)
    }

    fn eval_exp(&mut self, rhs: Value, lhs: Value) -> VMResult {
        let val = match (lhs.unpack(), rhs.unpack()) {
            (RV::Integer(lhs), RV::Integer(rhs)) => {
                if 0 <= rhs && rhs <= std::u32::MAX as i64 {
                    Value::fixnum(lhs.pow(rhs as u32))
                } else {
                    Value::flonum((lhs as f64).powf(rhs as f64))
                }
            }
            (RV::Integer(lhs), RV::Float(rhs)) => Value::flonum((lhs as f64).powf(rhs)),
            (RV::Float(lhs), RV::Integer(rhs)) => Value::flonum(lhs.powf(rhs as f64)),
            (RV::Float(lhs), RV::Float(rhs)) => Value::flonum(lhs.powf(rhs)),
            _ => {
                return self.fallback_to_method(IdentId::_POW, lhs, rhs);
            }
        };
        Ok(val)
    }

    fn eval_shl(&mut self, rhs: Value, mut lhs: Value, iseq: &ISeq) -> VMResult {
        if lhs.is_packed_fixnum() && rhs.is_packed_fixnum() {
            return Ok(Value::fixnum(
                lhs.as_packed_fixnum() << rhs.as_packed_fixnum(),
            ));
        }
        match lhs.as_mut_rvalue() {
            None => match lhs.unpack() {
                RV::Integer(lhs) => {
                    match rhs.as_fixnum() {
                        Some(rhs) => return Ok(Value::fixnum(lhs << rhs)),
                        _ => {}
                    };
                }
                _ => {}
            },
            Some(lhs_o) => match lhs_o.kind {
                ObjKind::Array(ref mut aref) => {
                    aref.elements.push(rhs);
                    return Ok(lhs);
                }
                _ => {}
            },
        };
        let cache = self.read32(iseq, 1);
        let val = self.fallback_to_method_with_cache(lhs, rhs, IdentId::_SHL, cache)?;
        Ok(val)
    }

    fn eval_shr(&mut self, rhs: Value, lhs: Value) -> VMResult {
        if lhs.is_packed_fixnum() && rhs.is_packed_fixnum() {
            return Ok(Value::fixnum(
                lhs.as_packed_fixnum() >> rhs.as_packed_fixnum(),
            ));
        }
        match (lhs.unpack(), rhs.unpack()) {
            (RV::Integer(lhs), RV::Integer(rhs)) => Ok(Value::fixnum(lhs >> rhs)),
            (_, _) => return Err(self.error_undefined_op(">>", rhs, lhs)),
        }
    }

    fn eval_bitand(&mut self, rhs: Value, lhs: Value) -> VMResult {
        if lhs.is_packed_fixnum() && rhs.is_packed_fixnum() {
            return Ok(Value::fixnum(
                lhs.as_packed_fixnum() & rhs.as_packed_fixnum(),
            ));
        }
        match (lhs.unpack(), rhs.unpack()) {
            (RV::Integer(lhs), RV::Integer(rhs)) => Ok(Value::fixnum(lhs & rhs)),
            (_, _) => return Err(self.error_undefined_op("&", rhs, lhs)),
        }
    }

    fn eval_bitor(&mut self, rhs: Value, lhs: Value) -> VMResult {
        if lhs.is_packed_fixnum() && rhs.is_packed_fixnum() {
            return Ok(Value::fixnum(
                lhs.as_packed_fixnum() | rhs.as_packed_fixnum(),
            ));
        }
        match (lhs.unpack(), rhs.unpack()) {
            (RV::Integer(lhs), RV::Integer(rhs)) => Ok(Value::fixnum(lhs | rhs)),
            (_, _) => return Err(self.error_undefined_op("|", rhs, lhs)),
        }
    }

    fn eval_bitxor(&mut self, rhs: Value, lhs: Value) -> VMResult {
        if lhs.is_packed_fixnum() && rhs.is_packed_fixnum() {
            return Ok(Value::fixnum(
                lhs.as_packed_fixnum() ^ rhs.as_packed_fixnum(),
            ));
        }
        match (lhs.unpack(), rhs.unpack()) {
            (RV::Integer(lhs), RV::Integer(rhs)) => Ok(Value::fixnum(lhs ^ rhs)),
            (_, _) => return Err(self.error_undefined_op("^", rhs, lhs)),
        }
    }

    fn eval_bitnot(&mut self, lhs: Value) -> VMResult {
        match lhs.unpack() {
            RV::Integer(lhs) => Ok(Value::fixnum(!lhs)),
            _ => Err(self.error_nomethod("NoMethodError: '~'")),
        }
    }
}

macro_rules! eval_cmp {
    ($vm:ident, $rhs:expr, $lhs:expr, $op:ident, $id:expr) => {
        match ($lhs.unpack(), $rhs.unpack()) {
            (RV::Integer(lhs), RV::Integer(rhs)) => Ok(Value::bool(lhs.$op(&rhs))),
            (RV::Float(lhs), RV::Integer(rhs)) => Ok(Value::bool(lhs.$op(&(rhs as f64)))),
            (RV::Integer(lhs), RV::Float(rhs)) => Ok(Value::bool((lhs as f64).$op(&rhs))),
            (RV::Float(lhs), RV::Float(rhs)) => Ok(Value::bool(lhs.$op(&rhs))),
            (_, _) => return $vm.fallback_to_method($id, $lhs, $rhs),
        }
    };
}

impl VM {
    pub fn eval_eq(&self, rhs: Value, lhs: Value) -> Result<bool, RubyError> {
        Ok(rhs.equal(lhs))
    }

    pub fn eval_teq(&mut self, rhs: Value, lhs: Value) -> Result<bool, RubyError> {
        match lhs.as_rvalue() {
            Some(oref) => match oref.kind {
                ObjKind::Class(_) => {
                    let res = rhs.get_class_object(&self.globals).id() == lhs.id();
                    Ok(res)
                }
                ObjKind::Regexp(re) => {
                    let given = match rhs.unpack() {
                        RV::Symbol(sym) => IdentId::get_name(sym),
                        RV::Object(_) => match rhs.as_string() {
                            Some(s) => s.to_owned(),
                            None => return Ok(false),
                        },
                        _ => return Ok(false),
                    };
                    let res = Regexp::find_one(self, &re.regexp, &given)?.is_some();
                    Ok(res)
                }
                _ => Ok(self.eval_eq(lhs, rhs).unwrap_or(false)),
            },
            None => Ok(self.eval_eq(lhs, rhs).unwrap_or(false)),
        }
    }

    fn eval_ge(&mut self, rhs: Value, lhs: Value) -> VMResult {
        eval_cmp!(self, rhs, lhs, ge, IdentId::_GE)
    }

    pub fn eval_gt(&mut self, rhs: Value, lhs: Value) -> VMResult {
        eval_cmp!(self, rhs, lhs, gt, IdentId::_GT)
    }

    pub fn eval_cmp(&mut self, rhs: Value, lhs: Value) -> VMResult {
        let res = match lhs.unpack() {
            RV::Integer(lhs) => match rhs.unpack() {
                RV::Integer(rhs) => lhs.partial_cmp(&rhs),
                RV::Float(rhs) => (lhs as f64).partial_cmp(&rhs),
                _ => return Ok(Value::nil()),
            },
            RV::Float(lhs) => match rhs.unpack() {
                RV::Integer(rhs) => lhs.partial_cmp(&(rhs as f64)),
                RV::Float(rhs) => lhs.partial_cmp(&rhs),
                _ => return Ok(Value::nil()),
            },
            _ => {
                let id = IdentId::get_ident_id("<=>");
                return self.fallback_to_method(id, lhs, rhs);
            }
        };
        match res {
            Some(ord) => Ok(Value::fixnum(ord as i64)),
            None => Ok(Value::nil()),
        }
    }

    pub fn sort_array(&mut self, vec: &mut Vec<Value>) -> Result<(), RubyError> {
        if vec.len() > 0 {
            let val = vec[0];
            for i in 1..vec.len() {
                match self.eval_cmp(vec[i], val)? {
                    v if v.is_nil() => {
                        let lhs = self.globals.get_class_name(val);
                        let rhs = self.globals.get_class_name(vec[i]);
                        return Err(self.error_argument(format!(
                            "Comparison of {} with {} failed.",
                            lhs, rhs
                        )));
                    }
                    _ => {}
                }
            }
            vec.sort_by(|a, b| self.eval_cmp(*b, *a).unwrap().to_ordering());
        }
        Ok(())
    }
}

impl VM {
    fn create_regexp(&mut self, arg: Value) -> VMResult {
        let mut arg = match arg.as_string() {
            Some(arg) => arg.clone(),
            None => return Err(self.error_argument("Illegal argument for CREATE_REGEXP")),
        };
        match arg.pop().unwrap() {
            'i' => arg.insert_str(0, "(?mi)"),
            'm' => arg.insert_str(0, "(?ms)"),
            'x' => arg.insert_str(0, "(?mx)"),
            'o' => arg.insert_str(0, "(?mo)"),
            '-' => arg.insert_str(0, "(?m)"),
            _ => return Err(self.error_internal("Illegal internal regexp expression.")),
        };
        self.create_regexp_from_string(&arg)
    }
}

// API's for handling values.

impl VM {
    pub fn val_to_bool(&self, val: Value) -> bool {
        !val.is_nil() && !val.is_false_val() && !val.is_uninitialized()
    }

    pub fn val_to_s(&mut self, val: Value) -> String {
        match val.unpack() {
            RV::Uninitialized => "[Uninitialized]".to_string(),
            RV::Nil => "".to_string(),
            RV::Bool(b) => match b {
                true => "true".to_string(),
                false => "false".to_string(),
            },
            RV::Integer(i) => i.to_string(),
            RV::Float(f) => {
                if f.fract() == 0.0 {
                    format!("{:.1}", f)
                } else {
                    f.to_string()
                }
            }
            RV::Symbol(i) => format!("{}", IdentId::get_ident_name(i)),
            RV::Object(oref) => match &oref.kind {
                ObjKind::Invalid => panic!("Invalid rvalue. (maybe GC problem) {:?}", *oref),
                ObjKind::String(s) => s.to_s(),
                ObjKind::Class(cref) => match cref.name {
                    Some(id) => format! {"{}", IdentId::get_ident_name(id)},
                    None => format! {"#<Class:0x{:x}>", cref.id()},
                },
                ObjKind::Ordinary => oref.to_s(),
                ObjKind::Array(aref) => aref.to_s(self),
                ObjKind::Range(rinfo) => rinfo.to_s(self),
                ObjKind::Regexp(rref) => format!("({})", rref.regexp.as_str().to_string()),
                ObjKind::Hash(href) => href.to_s(self),
                _ => format!("{:?}", oref.kind),
            },
        }
    }

    pub fn val_debug(&self, val: Value) -> String {
        match val.unpack() {
            RV::Uninitialized => "[Uninitialized]".to_string(),
            RV::Nil => "nil".to_string(),
            RV::Bool(b) => match b {
                true => "true".to_string(),
                false => "false".to_string(),
            },
            RV::Integer(i) => i.to_string(),
            RV::Float(f) => {
                if f.fract() == 0.0 {
                    format!("{:.1}", f)
                } else {
                    f.to_string()
                }
            }
            RV::Symbol(sym) => format!(":{}", IdentId::get_ident_name(sym)),
            RV::Object(oref) => match &oref.kind {
                ObjKind::Invalid => "[Invalid]".to_string(),
                ObjKind::Ordinary => oref.debug(self),
                ObjKind::Class(cref) => match cref.name {
                    Some(id) => format! {"{}", IdentId::get_ident_name(id)},
                    None => format! {"#<Class:0x{:x}>", cref.id()},
                },
                ObjKind::Module(cref) => match cref.name {
                    Some(id) => format! {"{}", IdentId::get_ident_name(id)},
                    None => format! {"#<Module:0x{:x}>", cref.id()},
                },
                ObjKind::String(s) => s.inspect(),
                ObjKind::Array(aref) => aref.debug(self),
                ObjKind::Range(rinfo) => rinfo.debug(self),
                ObjKind::Splat(v) => self.val_debug(*v),
                ObjKind::Hash(href) => href.debug(self),
                ObjKind::Proc(pref) => format!("#<Proc:0x{:x}>", pref.context.id()),
                ObjKind::Regexp(rref) => format!("/{}/", rref.regexp.as_str().to_string()),
                ObjKind::Method(_) => "Method".to_string(),
                ObjKind::Fiber(_) => "Fiber".to_string(),
                ObjKind::Enumerator(_) => "Enumerator".to_string(),
                _ => "Not supported".to_string(),
            },
        }
    }

    pub fn val_inspect(&mut self, val: Value) -> String {
        match val.unpack() {
            RV::Uninitialized => "[Uninitialized]".to_string(),
            RV::Nil => "nil".to_string(),
            RV::Bool(b) => match b {
                true => "true".to_string(),
                false => "false".to_string(),
            },
            RV::Integer(i) => i.to_string(),
            RV::Float(f) => {
                if f.fract() == 0.0 {
                    format!("{:.1}", f)
                } else {
                    f.to_string()
                }
            }
            RV::Symbol(sym) => format!(":{}", IdentId::get_ident_name(sym)),
            RV::Object(oref) => match &oref.kind {
                ObjKind::Invalid => "[Invalid]".to_string(),
                ObjKind::String(s) => s.inspect(),
                ObjKind::Range(rinfo) => rinfo.inspect(self),
                ObjKind::Class(cref) => match cref.name {
                    Some(id) => format! {"{}", IdentId::get_ident_name(id)},
                    None => format! {"#<Class:0x{:x}>", cref.id()},
                },
                ObjKind::Module(cref) => match cref.name {
                    Some(id) => format! {"{}", IdentId::get_ident_name(id)},
                    None => format! {"#<Module:0x{:x}>", cref.id()},
                },
                ObjKind::Array(aref) => aref.to_s(self),
                ObjKind::Regexp(rref) => format!("/{}/", rref.regexp.as_str().to_string()),
                ObjKind::Ordinary => oref.inspect(self),
                ObjKind::Proc(pref) => format!("#<Proc:0x{:x}>", pref.context.id()),
                ObjKind::Hash(href) => href.to_s(self),
                _ => {
                    let id = IdentId::get_ident_id("inspect");
                    self.send0(val, id)
                        .unwrap()
                        .as_string()
                        .unwrap()
                        .to_string()
                }
            },
        }
    }

    pub fn send0(&mut self, receiver: Value, method_id: IdentId) -> VMResult {
        let method = self.get_method(receiver, method_id)?;
        let args = Args::new0();
        let val = self.eval_send(method, receiver, &args)?;
        Ok(val)
    }
}

impl VM {
    fn vm_send(&mut self, iseq: &ISeq, receiver: Value) -> VMResult {
        let method_id = self.read_id(iseq, 1);
        let args_num = self.read16(iseq, 5);
        let flag = self.read16(iseq, 7);
        let cache_slot = self.read32(iseq, 9);
        let block = self.read32(iseq, 13);
        let methodref = self.get_method_from_cache(cache_slot, receiver, method_id)?;

        let keyword = if flag & 0b01 == 1 {
            let val = self.stack_pop();
            Some(val)
        } else {
            None
        };
        let mut args = self.pop_args_to_ary(args_num as usize);
        let block = if block != 0 {
            Some(MethodRef::from(block))
        } else if flag & 0b10 == 2 {
            let val = self.stack_pop();
            let method = val
                .as_proc()
                .ok_or_else(|| self.error_argument("Block argument must be Proc."))?
                .context
                .iseq_ref
                .method;
            Some(method)
        } else {
            None
        };
        args.block = block;
        args.kw_arg = keyword;
        let val = self.eval_send(methodref, receiver, &args)?;
        Ok(val)
    }

    fn vm_opt_send(&mut self, iseq: &ISeq, receiver: Value) -> VMResult {
        let method_id = self.read_id(iseq, 1);
        let args_num = self.read16(iseq, 5);
        let cache_slot = self.read32(iseq, 7);
        let methodref = self.get_method_from_cache(cache_slot, receiver, method_id)?;

        let args = self.pop_args_to_ary(args_num as usize);
        let val = self.eval_send(methodref, receiver, &args)?;
        Ok(val)
    }
}

impl VM {
    /// Evaluate method with given `self_val`, `args` and no outer context.
    pub fn eval_send(&mut self, methodref: MethodRef, self_val: Value, args: &Args) -> VMResult {
        self.eval_method(methodref, self_val, None, args)
    }

    /// Evaluate method with self_val of current context, current context as outer context, and given `args`.
    pub fn eval_block(&mut self, methodref: MethodRef, args: &Args) -> VMResult {
        let context = self.context();
        self.eval_method(methodref, context.self_value, Some(context), args)
    }

    /// Evaluate method with self_val of current context, caller context as outer context, and given `args`.
    fn eval_yield(&mut self, iseq: &ISeq) -> VMResult {
        let args_num = self.read32(iseq, 1) as usize;
        let args = self.pop_args_to_ary(args_num);
        let mut context = self.context();
        loop {
            if let ISeqKind::Method(_) = context.kind {
                break;
            }
            context = context
                .outer
                .ok_or_else(|| self.error_unimplemented("No block given."))?;
        }
        let method = context
            .block
            .ok_or_else(|| self.error_unimplemented("No block given."))?;
        let res = self.eval_method(
            method,
            self.context().self_value,
            Some(self.caller_context()),
            &args,
        )?;
        Ok(res)
    }

    /// Evaluate method with given `self_val`, `outer` context, and `args`.
    pub fn eval_method(
        &mut self,
        methodref: MethodRef,
        mut self_val: Value,
        outer: Option<ContextRef>,
        args: &Args,
    ) -> VMResult {
        if methodref.is_none() {
            let res = match args.len() {
                0 => Value::nil(),
                1 => args[0],
                _ => {
                    let ary = args.to_vec();
                    Value::array_from(&self.globals, ary)
                }
            };
            return Ok(res);
        };
        let info = self.globals.get_method_info(methodref);
        #[allow(unused_variables, unused_mut)]
        let mut inst: u8;
        #[cfg(feature = "perf")]
        #[cfg_attr(tarpaulin, skip)]
        {
            inst = self.perf.get_prev_inst();
        }
        let val = match info {
            MethodInfo::BuiltinFunc { func, .. } => {
                let func = func.to_owned();
                #[cfg(feature = "perf")]
                #[cfg_attr(tarpaulin, skip)]
                {
                    self.perf.get_perf(Perf::EXTERN);
                }

                self.stack_push(self_val); // If func() returns Err, self_val remains on exec stack.
                let val = func(self, self_val, args)?;
                self.stack_pop();

                #[cfg(feature = "perf")]
                #[cfg_attr(tarpaulin, skip)]
                {
                    self.perf.get_perf_no_count(inst);
                }
                val
            }
            MethodInfo::AttrReader { id } => match self_val.as_rvalue() {
                Some(oref) => match oref.get_var(*id) {
                    Some(v) => v,
                    None => Value::nil(),
                },
                None => unreachable!("AttrReader must be used only for class instance."),
            },
            MethodInfo::AttrWriter { id } => match self_val.as_mut_rvalue() {
                Some(oref) => {
                    oref.set_var(*id, args[0]);
                    args[0]
                }
                None => unreachable!("AttrReader must be used only for class instance."),
            },
            MethodInfo::RubyFunc { iseq } => {
                let iseq = *iseq;
                let context = Context::from_args(self, self_val, iseq, args, outer)?;
                let val = self.run_context(ContextRef::from_local(&context))?;
                #[cfg(feature = "perf")]
                #[cfg_attr(tarpaulin, skip)]
                {
                    self.perf.get_perf_no_count(inst);
                }
                val
            }
        };
        Ok(val)
    }
}

// API's for handling instance/singleton methods.

impl VM {
    pub fn define_method(&mut self, id: IdentId, method: MethodRef) {
        if self.exec_context.len() == 1 {
            // A method defined in "top level" is registered as an object method.
            self.add_object_method(id, method);
        } else {
            // A method defined in a class definition is registered as an instance method of the class.
            self.add_instance_method(self.class(), id, method);
        }
    }

    pub fn define_singleton_method(
        &mut self,
        obj: Value,
        id: IdentId,
        method: MethodRef,
    ) -> Result<(), RubyError> {
        if self.exec_context.len() == 1 {
            // A method defined in "top level" is registered as an object method.
            self.add_object_method(id, method);
            Ok(())
        } else {
            // A method defined in a class definition is registered as an instance method of the class.
            self.add_singleton_method(obj, id, method)
        }
    }

    pub fn add_singleton_method(
        &mut self,
        obj: Value,
        id: IdentId,
        info: MethodRef,
    ) -> Result<(), RubyError> {
        self.globals.class_version += 1;
        let singleton = self.get_singleton_class(obj)?;
        let mut singleton_class = singleton.as_class();
        singleton_class.method_table.insert(id, info);
        Ok(())
    }

    pub fn add_instance_method(
        &mut self,
        class_obj: Value,
        id: IdentId,
        info: MethodRef,
    ) -> Option<MethodRef> {
        self.globals.class_version += 1;
        class_obj.as_module().unwrap().method_table.insert(id, info)
    }

    pub fn add_object_method(&mut self, id: IdentId, info: MethodRef) {
        self.add_instance_method(self.globals.builtins.object, id, info);
    }

    /// Get method(MethodRef) for receiver.
    pub fn get_method(
        &mut self,
        receiver: Value,
        method_id: IdentId,
    ) -> Result<MethodRef, RubyError> {
        let rec_class = receiver.get_class_object_for_method(&self.globals);
        let method = self.get_instance_method(rec_class, method_id)?;
        Ok(method)
    }

    /// Get instance method(MethodRef) for the class object.
    pub fn get_instance_method(
        &mut self,
        mut class: Value,
        method: IdentId,
    ) -> Result<MethodRef, RubyError> {
        match self.globals.get_method_cache_entry(class, method) {
            Some(MethodCacheEntry { version, method }) => {
                if *version == self.globals.class_version {
                    return Ok(*method);
                }
            }
            None => {}
        };
        let original_class = class;
        let mut singleton_flag = original_class.as_class().is_singleton;
        loop {
            match class.get_instance_method(method) {
                Some(methodref) => {
                    self.globals
                        .add_method_cache_entry(original_class, method, methodref);
                    return Ok(methodref);
                }
                None => match class.superclass() {
                    Some(superclass) => class = superclass,
                    None => {
                        if singleton_flag {
                            singleton_flag = false;
                            class = original_class.rvalue().class();
                        } else {
                            let inspect = self.val_inspect(original_class);
                            let method_name = IdentId::get_ident_name(method);
                            return Err(self.error_nomethod(format!(
                                "no method `{}' found for {}",
                                method_name, inspect
                            )));
                        }
                    }
                },
            };
        }
    }

    pub fn get_singleton_class(&mut self, obj: Value) -> VMResult {
        self.globals
            .get_singleton_class(obj)
            .map_err(|_| self.error_type("Can not define singleton."))
    }
}

impl VM {
    fn unwind_context(&mut self, err: &mut RubyError) {
        self.context_pop().unwrap();
        if let Some(context) = self.exec_context.last_mut() {
            self.pc = context.pc;
            err.info.push((self.source_info(), self.get_loc()));
        };
    }

    pub fn fiber_send_to_parent(&self, val: VMResult) {
        match &self.channel {
            Some((tx, rx)) => {
                tx.send(val.to_owned()).unwrap();
                rx.recv().unwrap();
            }
            None => return,
        };
        #[cfg(feature = "trace")]
        {
            match val {
                Ok(val) => println!("<=== yield Ok({:?})", val),
                Err(err) => println!("<=== yield Err({:?})", err.kind),
            }
        }
    }

    /// Get local variable table.
    fn get_outer_context(&mut self, outer: u32) -> ContextRef {
        let mut context = self.context();
        for _ in 0..outer {
            context = context.outer.unwrap();
        }
        context
    }

    /// Calculate array index.
    pub fn get_array_index(&self, index: i64, len: usize) -> Result<usize, RubyError> {
        if index < 0 {
            let i = len as i64 + index;
            if i < 0 {
                return Err(self.error_unimplemented("Index out of range."));
            };
            Ok(i as usize)
        } else {
            Ok(index as usize)
        }
    }

    fn pop_key_value_pair(&mut self, arg_num: usize) -> HashMap<HashKey, Value> {
        let mut hash = HashMap::new();
        for _ in 0..arg_num {
            let value = self.stack_pop();
            let key = self.stack_pop();
            hash.insert(HashKey(key), value);
        }
        hash
    }

    fn pop_args_to_ary(&mut self, arg_num: usize) -> Args {
        let mut args = Args::new(0);
        for _ in 0..arg_num {
            let val = self.stack_pop();
            match val.as_splat() {
                Some(inner) => match inner.as_rvalue() {
                    None => args.push(inner),
                    Some(obj) => match &obj.kind {
                        ObjKind::Array(aref) => {
                            for elem in &aref.elements {
                                args.push(*elem);
                            }
                        }
                        ObjKind::Range(rref) => {
                            let start = if rref.start.is_packed_fixnum() {
                                rref.start.as_packed_fixnum()
                            } else {
                                unimplemented!("Range start not fixnum.")
                            };
                            let end = if rref.end.is_packed_fixnum() {
                                rref.end.as_packed_fixnum()
                            } else {
                                unimplemented!("Range end not fixnum.")
                            } + if rref.exclude { 0 } else { 1 };
                            for i in start..end {
                                args.push(Value::fixnum(i));
                            }
                        }
                        _ => args.push(inner),
                    },
                },
                None => args.push(val),
            };
        }
        args
    }

    /// Create new Proc object from `method`,
    /// moving outer `Context`s on stack to heap.
    pub fn create_proc(&mut self, method: MethodRef) -> VMResult {
        self.move_outer_to_heap();
        let context = self.create_block_context(method)?;
        Ok(Value::procobj(&self.globals, context))
    }

    /// Move outer execution contexts on the stack to the heap.
    fn move_outer_to_heap(&mut self) {
        let mut prev_ctx: Option<ContextRef> = None;
        for context in self.exec_context.iter_mut().rev() {
            if !context.on_stack {
                break;
            };
            let mut heap_context = context.dup();
            heap_context.on_stack = false;
            *context = heap_context;
            if let Some(mut ctx) = prev_ctx {
                ctx.outer = Some(heap_context);
            };
            if heap_context.outer.is_none() {
                break;
            }
            prev_ctx = Some(heap_context);
        }
    }

    /// Create a new execution context for a block.
    pub fn create_block_context(&mut self, method: MethodRef) -> Result<ContextRef, RubyError> {
        self.move_outer_to_heap();
        let iseq = self.get_iseq(method)?;
        let outer = self.context();
        Ok(ContextRef::from(outer.self_value, None, iseq, Some(outer)))
    }

    pub fn get_iseq(&self, method: MethodRef) -> Result<ISeqRef, RubyError> {
        self.globals.get_method_info(method).as_iseq(&self)
    }

    /// Create new Regexp object from `string`.
    /// Regular expression meta characters are handled as is.
    /// Returns RubyError if `string` was invalid regular expression.
    pub fn create_regexp_from_string(&self, string: &str) -> VMResult {
        let re = RegexpRef::from_string(string).map_err(|err| self.error_regexp(err))?;
        let regexp = Value::regexp(&self.globals, re);
        Ok(regexp)
    }

    /// Create fancy_regex::Regex from `string`.
    /// Escapes all regular expression meta characters in `string`.
    /// Returns RubyError if `string` was invalid regular expression.
    pub fn regexp_from_string(&self, string: &str) -> Result<Regexp, RubyError> {
        match fancy_regex::Regex::new(&regex::escape(string)) {
            Ok(re) => Ok(Regexp::new(re)),
            Err(err) => Err(self.error_regexp(err)),
        }
    }
}<|MERGE_RESOLUTION|>--- conflicted
+++ resolved
@@ -1330,35 +1330,6 @@
         })
     }
 
-<<<<<<< HEAD
-    pub fn expect_string<'a>(
-        &mut self,
-        val: &'a mut Value,
-        msg: &str,
-    ) -> Result<&'a String, RubyError> {
-        let rstring = val.as_mut_rstring().ok_or_else(|| {
-            //let inspect = self.val_inspect(val.clone());
-            self.error_type(format!("{} must be String.", msg))
-        })?;
-        rstring.as_string(self)
-    }
-
-    pub fn expect_array(&mut self, val: Value, msg: &str) -> Result<ArrayRef, RubyError> {
-        val.as_array().ok_or_else(|| {
-            let inspect = self.val_inspect(val);
-            self.error_type(format!("{} must be Array. (given:{})", msg, inspect))
-        })
-    }
-
-    pub fn expect_hash(&mut self, val: Value, msg: &str) -> Result<HashRef, RubyError> {
-        val.as_hash().ok_or_else(|| {
-            let inspect = self.val_inspect(val);
-            self.error_type(format!("{} must be Hash. (given:{})", msg, inspect))
-        })
-    }
-
-=======
->>>>>>> cf9e4d99
     /// Returns `ClassRef` if `self` is a Class.
     /// When `self` is not a Class, returns `TypeError`.
     pub fn expect_class(&mut self, val: Value, msg: &str) -> Result<ClassRef, RubyError> {
