--- conflicted
+++ resolved
@@ -20,11 +20,7 @@
 // Utils
 
 fn string_to_path(vm: &mut VM, mut string: Value) -> Result<PathBuf, RubyError> {
-<<<<<<< HEAD
-    let file = vm.expect_string(&mut string, "Must be string.")?;
-=======
     let file = string.expect_string(vm, "")?;
->>>>>>> cf9e4d99
     Ok(PathBuf::from(file))
 }
 
@@ -119,17 +115,10 @@
 fn write(vm: &mut VM, _: Value, args: &Args) -> VMResult {
     let len = args.len();
     vm.check_args_num(len, 2)?;
-<<<<<<< HEAD
-    let mut arg0 = args[0].clone();
-    let mut arg1 = args[1].clone();
-    let filename = vm.expect_string(&mut arg0, "1st arg")?;
-    let contents = vm.expect_string(&mut arg1, "2nd arg")?;
-=======
     let mut arg0 = args[0];
     let mut arg1 = args[1];
     let filename = arg0.expect_string(vm, "1st arg")?;
     let contents = arg1.expect_string(vm, "2nd arg")?;
->>>>>>> cf9e4d99
     match std::fs::write(&filename, contents) {
         Ok(()) => {}
         Err(err) => {
