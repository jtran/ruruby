use crate::*;

pub fn init(globals: &mut Globals) -> Value {
    let id = IdentId::get_id("Integer");
    let class = ClassRef::from(id, globals.builtins.object);
    globals.add_builtin_instance_method(class, "==", eq);
    globals.add_builtin_instance_method(class, "!=", neq);
    globals.add_builtin_instance_method(class, ">=", ge);
    globals.add_builtin_instance_method(class, ">", gt);
    globals.add_builtin_instance_method(class, "<=", le);
    globals.add_builtin_instance_method(class, "<", lt);
    globals.add_builtin_instance_method(class, "<=>", cmp);

    globals.add_builtin_instance_method(class, "times", times);
    globals.add_builtin_instance_method(class, "step", step);
    globals.add_builtin_instance_method(class, "chr", chr);
    globals.add_builtin_instance_method(class, "to_f", tof);
    globals.add_builtin_instance_method(class, "floor", floor);
    globals.add_builtin_instance_method(class, "even?", even);
    Value::class(globals, class)
}

// Class methods

// Instance methods

fn eq(vm: &mut VM, self_val: Value, args: &Args) -> VMResult {
    vm.check_args_num(args.len(), 1)?;
    let lhs = vm.expect_integer(self_val, "Receiver")?;
    match args[0].unpack() {
        RV::Integer(rhs) => Ok(Value::bool(lhs == rhs)),
        RV::Float(rhs) => Ok(Value::bool(lhs as f64 == rhs)),
        _ => Ok(Value::bool(false)),
    }
}

fn neq(vm: &mut VM, self_val: Value, args: &Args) -> VMResult {
    vm.check_args_num(args.len(), 1)?;
    let lhs = vm.expect_integer(self_val, "Receiver")?;
    match args[0].unpack() {
        RV::Integer(rhs) => Ok(Value::bool(lhs != rhs)),
        RV::Float(rhs) => Ok(Value::bool(lhs as f64 != rhs)),
        _ => Ok(Value::bool(true)),
    }
}

macro_rules! define_cmp {
    ($vm:ident, $self_val:ident, $args:ident, $op:ident) => {
        $vm.check_args_num($args.len(), 1)?;
        let lhs = $vm.expect_integer($self_val, "Receiver")?;
        match $args[0].unpack() {
            RV::Integer(rhs) => return Ok(Value::bool(lhs.$op(&rhs))),
            RV::Float(rhs) => return Ok(Value::bool((lhs as f64).$op(&rhs))),
            _ => {
                return Err($vm.error_argument(format!(
                    "Comparison of Integer with {} failed.",
                    $vm.globals.get_class_name($args[0])
                )))
            }
        }
    };
}

fn ge(vm: &mut VM, self_val: Value, args: &Args) -> VMResult {
    define_cmp!(vm, self_val, args, ge);
}

fn gt(vm: &mut VM, self_val: Value, args: &Args) -> VMResult {
    define_cmp!(vm, self_val, args, gt);
}

fn le(vm: &mut VM, self_val: Value, args: &Args) -> VMResult {
    define_cmp!(vm, self_val, args, le);
}

fn lt(vm: &mut VM, self_val: Value, args: &Args) -> VMResult {
    define_cmp!(vm, self_val, args, lt);
}

fn cmp(vm: &mut VM, self_val: Value, args: &Args) -> VMResult {
    //use std::cmp::Ordering;
    vm.check_args_num(args.len(), 1)?;
    let lhs = vm.expect_integer(self_val, "Receiver")?;
    let res = match args[0].unpack() {
        RV::Integer(rhs) => lhs.partial_cmp(&rhs),
        RV::Float(rhs) => (lhs as f64).partial_cmp(&rhs),
        _ => return Ok(Value::nil()),
    };
    match res {
        Some(ord) => Ok(Value::fixnum(ord as i64)),
        None => Ok(Value::nil()),
    }
}

fn times(vm: &mut VM, self_val: Value, args: &Args) -> VMResult {
    vm.check_args_num(args.len(), 0)?;
    let method = match args.block {
        Some(method) => method,
        None => {
            let id = IdentId::get_id("times");
<<<<<<< HEAD
            let val = Value::enumerator(&vm.globals, id, self_val, args.clone());
=======
            let val = vm.create_enumerator(id, self_val, args.clone())?;
>>>>>>> c675e65c
            return Ok(val);
        }
    };
    let num = vm.expect_integer(self_val, "Receiver")?;
    if num < 1 {
        return Ok(self_val);
    };
    let mut arg = Args::new1(Value::nil());
    for i in 0..num {
        arg[0] = Value::fixnum(i);
        vm.eval_block(method, &arg)?;
    }
    Ok(self_val)
}

fn step(vm: &mut VM, self_val: Value, args: &Args) -> VMResult {
    vm.check_args_range(args.len(), 1, 2)?;
    let method = match args.block {
        Some(method) => method,
        None => {
            let id = IdentId::get_id("step");
<<<<<<< HEAD
            let val = Value::enumerator(&vm.globals, id, self_val, args.clone());
=======
            let val = vm.create_enumerator(id, self_val, args.clone())?;
>>>>>>> c675e65c
            return Ok(val);
        }
    };
    let start = vm.expect_integer(self_val, "Start")?;
    let limit = vm.expect_integer(args[0], "Limit")?;
    let step = if args.len() == 2 {
        let step = vm.expect_integer(args[1], "Step")?;
        if step == 0 {
            return Err(vm.error_argument("Step can not be 0."));
        }
        step
    } else {
        1
    };

    let mut arg = Args::new1(Value::nil());
    let mut i = start;
    loop {
        if step > 0 && i > limit || step < 0 && limit > i {
            break;
        }
        arg[0] = Value::fixnum(i);
        vm.eval_block(method, &arg)?;
        i += step;
    }

    Ok(self_val)
}

/// Built-in function "chr".
fn chr(vm: &mut VM, self_val: Value, _: &Args) -> VMResult {
    let num = self_val.as_fixnum().unwrap();
    if 0 > num || num > 255 {
        return Err(vm.error_unimplemented("Currently, receiver must be 0..255."));
    };
    Ok(Value::bytes(&vm.globals, vec![num as u8]))
}

fn floor(vm: &mut VM, self_val: Value, args: &Args) -> VMResult {
    vm.check_args_num(args.len(), 0)?;
    self_val.as_fixnum().unwrap();
    Ok(self_val)
}

fn tof(_vm: &mut VM, self_val: Value, _: &Args) -> VMResult {
    let num = self_val.as_fixnum().unwrap();
    Ok(Value::flonum(num as f64))
}

fn even(_vm: &mut VM, self_val: Value, _: &Args) -> VMResult {
    let num = self_val.as_fixnum().unwrap();
    Ok(Value::bool(num % 2 == 0))
}

#[cfg(test)]
mod tests {
    use crate::test::*;

    #[test]
    fn integer1() {
        let program = r#"
        assert(4.0, 4.to_f)
        assert(-4.0, -4.to_f)
        assert(4, 4.floor)
        assert(-4, -4.floor)
        assert(true, 8.even?)
        assert(false, 9.even?)
        "#;
        assert_script(program);
    }

    #[test]
    fn integer_cmp() {
        let program = r#"
            assert true, 4.send(:"==", 4)
            assert false, 4.send(:"==", 14)
            assert false, 4.send(:"==", "4")
            assert true, 4.send(:"==", 4.0)
            assert false, 4.send(:"==", 4.1)

            assert false, 4.send(:"!=", 4)
            assert true, 4.send(:"!=", 14)
            assert true, 4.send(:"!=", "4")
            assert false, 4.send(:"!=", 4.0)
            assert true, 4.send(:"!=", 4.1)

            assert true, 4.send(:">=", -1)
            assert true, 4.send(:">=", 4)
            assert false, 4.send(:">=", 14)
            #assert false, 4.send(:">=", "4")
            assert true, 4.send(:">=", 3.9)
            assert true, 4.send(:">=", 4.0)
            assert false, 4.send(:">=", 4.1)

            assert false, 4.send(:"<=", -1)
            assert true, 4.send(:"<=", 4)
            assert true, 4.send(:"<=", 14)
            #assert false, 4.send(:"<=", "4")
            assert false, 4.send(:"<=", 3.9)
            assert true, 4.send(:"<=", 4.0)
            assert true, 4.send(:"<=", 4.1)

            assert true, 4.send(:">", -1)
            assert false, 4.send(:">", 4)
            assert false, 4.send(:">", 14)
            #assert false, 4.send(:">", "4")
            assert true, 4.send(:">", 3.9)
            assert false, 4.send(:">", 4.0)
            assert false, 4.send(:">", 4.1)

            assert false, 4.send(:"<", -1)
            assert false, 4.send(:"<", 4)
            assert true, 4.send(:"<", 14)
            #assert false, 4.send(:"<", "4")
            assert false, 4.send(:"<", 3.9)
            assert false, 4.send(:"<", 4.0)
            assert true, 4.send(:"<", 4.1)

            assert(0, 3.send(:"<=>", 3))
            assert(1, 5.send(:"<=>", 3))
            assert(-1, 3.send(:"<=>", 5))
            assert(0, 3.send(:"<=>", 3.0))
            assert(1, 5.send(:"<=>", 3.9))
            assert(-1, 3.send(:"<=>", 5.8))
            assert(nil, 3.send(:"<=>", "three"))

            assert(0, 3 <=> 3)
            assert(1, 5 <=> 3)
            assert(-1, 3 <=> 5)
            assert(0, 3 <=> 3.0)
            assert(1, 5 <=> 3.9)
            assert(-1, 3 <=> 5.8)
            assert(nil, 3 <=> "three")
        "#;
        assert_script(program);
    }

    #[test]
    fn integer_times() {
        let program = r#"
        res = []
        assert 5, 5.times {|x| res[x] = x * x}
        assert [0,1,4,9,16], res
        res = []
        assert 0, 0.times {|x| res[x] = x * x}
        assert [], res
        "#;
        assert_script(program);
    }

    #[test]
    fn integer_step() {
        let program = r#"
        res = 0
        4.step(20){|x| res += x}
        assert(204, res)
        res = 0
        4.step(20, 3){|x| res += x}
        assert(69, res)
        "#;
        assert_script(program);
    }
}<|MERGE_RESOLUTION|>--- conflicted
+++ resolved
@@ -98,11 +98,7 @@
         Some(method) => method,
         None => {
             let id = IdentId::get_id("times");
-<<<<<<< HEAD
-            let val = Value::enumerator(&vm.globals, id, self_val, args.clone());
-=======
             let val = vm.create_enumerator(id, self_val, args.clone())?;
->>>>>>> c675e65c
             return Ok(val);
         }
     };
@@ -124,11 +120,7 @@
         Some(method) => method,
         None => {
             let id = IdentId::get_id("step");
-<<<<<<< HEAD
-            let val = Value::enumerator(&vm.globals, id, self_val, args.clone());
-=======
             let val = vm.create_enumerator(id, self_val, args.clone())?;
->>>>>>> c675e65c
             return Ok(val);
         }
     };
