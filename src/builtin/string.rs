use crate::vm::*;
//use std::string::FromUtf8Error;
//#[macro_use]
use crate::*;

#[derive(Debug, Clone, PartialEq)]
pub enum RString {
    Str(String),
    Bytes(Vec<u8>),
}

use std::cmp::Ordering;
use std::str::FromStr;
impl RString {
    pub fn new_string(string: String) -> Self {
        RString::Str(string)
    }

    pub fn new_bytes(bytes: Vec<u8>) -> Self {
        RString::Bytes(bytes)
    }

    /// Try to take reference of String from RString.
    /// If byte sequence is invalid as UTF-8, return Err.
    /// When valid, convert the byte sequence to UTF-8 string.
    pub fn as_string(&mut self, vm: &VM) -> Result<&String, RubyError> {
        match self {
            RString::Str(s) => Ok(s),
            RString::Bytes(bytes) => match String::from_utf8(bytes.clone()) {
                Ok(s) => {
                    //let mut_rstring = self as *const RString as *mut RString;
                    // Convert RString::Bytes => RString::Str in place.
                    *self = RString::Str(s);
                    let s = match self {
                        RString::Str(s) => s,
                        RString::Bytes(_) => unreachable!(),
                    };
                    Ok(s)
                }
                Err(_) => Err(vm.error_argument("Invalid as UTF-8 string.")),
            },
        }
    }

    /// Take reference of [u8] from RString.
    pub fn as_bytes(&self) -> &[u8] {
        match self {
            RString::Str(s) => s.as_bytes(),
            RString::Bytes(b) => b,
        }
    }

    /// Parse string as i64 or f64.
    pub fn parse<F: FromStr>(&self) -> Option<F> {
        match self {
            RString::Str(s) => FromStr::from_str(s).ok(),
            RString::Bytes(bytes) => match String::from_utf8(bytes.clone()) {
                Ok(s) => FromStr::from_str(&s).ok(),
                Err(_) => None,
            },
        }
    }

    pub fn to_s(&self) -> String {
        match self {
            RString::Str(s) => format!("{}", s),
            RString::Bytes(b) => format!("{}", String::from_utf8_lossy(b)),
        }
    }

    pub fn inspect(&self) -> String {
        match self {
            RString::Str(s) => format!("\"{}\"", s.escape_debug()),
            RString::Bytes(bytes) => match std::str::from_utf8(bytes) {
                Ok(s) => format!("\"{}\"", s.replace("\\", "\\\\")),
                Err(_) => {
                    let mut s = String::new();
                    for b in bytes {
                        s = format!("{}\\x{:02X}", s, b);
                    }
                    format!("\"{}\"", s)
                }
            },
        }
    }

    pub fn cmp(&self, other: Value) -> Option<Ordering> {
        let lhs = self.as_bytes();
        let rhs = match other.as_bytes() {
            Some(s) => s,
            None => return None,
        };
        if lhs.len() >= rhs.len() {
            for (i, rhs_v) in rhs.iter().enumerate() {
                match lhs[i].cmp(rhs_v) {
                    Ordering::Equal => {}
                    ord => return Some(ord),
                }
            }
            if lhs.len() == rhs.len() {
                Some(Ordering::Equal)
            } else {
                Some(Ordering::Greater)
            }
        } else {
            for (i, lhs_v) in lhs.iter().enumerate() {
                match lhs_v.cmp(&rhs[i]) {
                    Ordering::Equal => {}
                    ord => return Some(ord),
                }
            }
            Some(Ordering::Less)
        }
    }
}

impl std::hash::Hash for RString {
    fn hash<H: std::hash::Hasher>(&self, state: &mut H) {
        match self {
            RString::Str(s) => s.hash(state),
            RString::Bytes(b) => b.hash(state),
        };
    }
}

pub fn init_string(globals: &mut Globals) -> Value {
    let id = IdentId::get_ident_id("String");
    let class = ClassRef::from(id, globals.builtins.object);
    globals.add_builtin_instance_method(class, "to_s", to_s);
    globals.add_builtin_instance_method(class, "inspect", inspect);
    globals.add_builtin_instance_method(class, "+", string_add);
    globals.add_builtin_instance_method(class, "*", string_mul);
    globals.add_builtin_instance_method(class, "%", string_rem);
    globals.add_builtin_instance_method(class, "[]", string_index);
    globals.add_builtin_instance_method(class, "<=>", string_cmp);
    globals.add_builtin_instance_method(class, "start_with?", string_start_with);
    globals.add_builtin_instance_method(class, "to_sym", string_to_sym);
    globals.add_builtin_instance_method(class, "intern", string_to_sym);
    globals.add_builtin_instance_method(class, "split", string_split);
    globals.add_builtin_instance_method(class, "sub", string_sub);
    globals.add_builtin_instance_method(class, "gsub", string_gsub);
    globals.add_builtin_instance_method(class, "gsub!", string_gsub_);
    globals.add_builtin_instance_method(class, "scan", string_scan);
    globals.add_builtin_instance_method(class, "=~", string_rmatch);
    globals.add_builtin_instance_method(class, "tr", string_tr);
    globals.add_builtin_instance_method(class, "size", string_size);
    globals.add_builtin_instance_method(class, "bytes", string_bytes);
    globals.add_builtin_instance_method(class, "chars", string_chars);
    globals.add_builtin_instance_method(class, "sum", string_sum);
    globals.add_builtin_instance_method(class, "upcase", string_upcase);
    globals.add_builtin_instance_method(class, "chomp", string_chomp);
    globals.add_builtin_instance_method(class, "to_i", string_toi);
    globals.add_builtin_instance_method(class, "<", lt);
    globals.add_builtin_instance_method(class, ">", gt);

    Value::class(globals, class)
}

fn to_s(vm: &mut VM, self_val: Value, args: &Args) -> VMResult {
    vm.check_args_num(args.len(), 0)?;
    let self_ = self_val.as_rstring().unwrap();
    Ok(Value::string(&vm.globals, self_.to_s()))
}

fn inspect(vm: &mut VM, self_val: Value, args: &Args) -> VMResult {
    vm.check_args_num(args.len(), 0)?;
    let self_ = self_val.as_rstring().unwrap();
    Ok(Value::string(&vm.globals, self_.inspect()))
}

fn string_add(vm: &mut VM, self_val: Value, args: &Args) -> VMResult {
    vm.check_args_num(args.len(), 1)?;
    let lhs = self_val.as_rstring().unwrap();
    let rhs = args[0]
        .as_rstring()
        .ok_or_else(|| vm.error_argument("1st arg must be String."))?;
    match (lhs, rhs) {
        (RString::Str(lhs), RString::Str(rhs)) => {
            let res = format!("{}{}", lhs, rhs);
            Ok(Value::string(&vm.globals, res))
        }
        (RString::Str(lhs), RString::Bytes(rhs)) => {
            let mut lhs = lhs.as_bytes().to_vec();
            lhs.append(&mut rhs.to_vec());
            Ok(Value::bytes(&vm.globals, lhs))
        }
        (RString::Bytes(lhs), RString::Str(rhs)) => {
            let mut lhs = lhs.to_vec();
            lhs.append(&mut rhs.as_bytes().to_vec());
            Ok(Value::bytes(&vm.globals, lhs))
        }
        (RString::Bytes(lhs), RString::Bytes(rhs)) => {
            let mut lhs = lhs.to_vec();
            lhs.append(&mut rhs.to_vec());
            Ok(Value::bytes(&vm.globals, lhs))
        }
    }
}

fn string_mul(vm: &mut VM, self_val: Value, args: &Args) -> VMResult {
    vm.check_args_num(args.len(), 1)?;
    let lhs = self_val.as_rstring().unwrap();
    let rhs = match args[0].expect_integer(vm, "1st arg must be Integer.")? {
        i if i < 0 => return Err(vm.error_argument("Negative argument.")),
        i => i as usize,
    };

    let res = match lhs {
        RString::Str(s) => Value::string(&vm.globals, s.repeat(rhs)),
        RString::Bytes(b) => Value::bytes(&vm.globals, b.repeat(rhs)),
    };
    Ok(res)
}

fn string_index(vm: &mut VM, mut self_val: Value, args: &Args) -> VMResult {
    fn conv_index(i: i64, len: usize) -> Option<usize> {
        if i >= 0 {
            if i < len as i64 {
                Some(i as usize)
            } else {
                None
            }
        } else {
            match len as i64 + i {
                n if n < 0 => None,
                n => Some(n as usize),
            }
        }
    }
    vm.check_args_num(args.len(), 1)?;
    let lhs = self_val.expect_string(vm, "Receiver")?;
    match args[0].unpack() {
        RV::Integer(i) => {
            let index = match conv_index(i, lhs.chars().count()) {
                Some(i) => i,
                None => return Ok(Value::nil()),
            };
            match lhs.chars().nth(index) {
                Some(ch) => Ok(Value::string(&vm.globals, ch.to_string())),
                None => Ok(Value::nil()),
            }
        }
        RV::Object(oref) => match &oref.kind {
            ObjKind::Range(info) => {
                let len = lhs.chars().count();
                let (start, end) = match (info.start.as_fixnum(), info.end.as_fixnum()) {
                    (Some(start), Some(end)) => {
                        match (conv_index(start, len), conv_index(end, len)) {
                            (Some(start), Some(end)) if start > end => {
                                return Ok(Value::string(&vm.globals, "".to_string()))
                            }
                            (Some(start), Some(end)) => (start, end),
                            _ => return Ok(Value::nil()),
                        }
                    }
                    _ => return Err(vm.error_argument("Index must be Integer.")),
                };
                let s: String = lhs.chars().skip(start).take(end - start + 1).collect();
                Ok(Value::string(&vm.globals, s))
            }
            _ => return Err(vm.error_argument("Bad type for index.")),
        },
        _ => return Err(vm.error_argument("Bad type for index.")),
    }
}

fn string_cmp(vm: &mut VM, self_val: Value, args: &Args) -> VMResult {
    vm.check_args_num(args.len(), 1)?;
    let lhs = self_val.as_rstring().unwrap();
    match lhs.cmp(args[0]) {
        Some(ord) => Ok(Value::fixnum(ord as i64)),
        None => Ok(Value::nil()),
    }
}

fn expect_char(vm: &mut VM, chars: &mut std::str::Chars) -> Result<char, RubyError> {
    let ch = match chars.next() {
        Some(ch) => ch,
        None => return Err(vm.error_argument("Invalid format character")),
    };
    Ok(ch)
}

macro_rules! next_char {
    ($ch:ident, $chars:ident) => {
        $ch = match $chars.next() {
            Some(c) => c,
            None => break,
        };
    };
}

fn string_rem(vm: &mut VM, self_val: Value, args: &Args) -> VMResult {
    vm.check_args_num(args.len(), 1)?;
    let arguments = match args[0].as_array() {
        Some(ary) => ary.elements.clone(),
        None => vec![args[0]],
    };
    let mut arg_no = 0;
    let mut format_str = vec![];
    let mut chars = self_val.as_string().unwrap().chars();
    let mut ch = match chars.next() {
        Some(ch) => ch,
        None => {
            let res = Value::string(&vm.globals, "".to_string());
            return Ok(res);
        }
    };
    loop {
        if ch != '%' {
            format_str.push(ch);
            next_char!(ch, chars);
            continue;
        }
        match chars.next() {
            Some(c) if c == '%' => {
                format_str.push('%');
                next_char!(ch, chars);
                continue;
            }
            Some(c) => ch = c,
            None => return Err(vm.error_argument("Incomplete format specifier. use '%%' instead.")),
        };
        let mut zero_flag = false;
        // Zero-fill
        if ch == '0' {
            zero_flag = true;
            ch = expect_char(vm, &mut chars)?;
        }
        // Width
        let mut width = 0usize;
        while '0' <= ch && ch <= '9' {
            width = width * 10 + ch as usize - '0' as usize;
            ch = expect_char(vm, &mut chars)?;
        }
        // Precision
        let mut precision = 0usize;
        if ch == '.' {
            ch = expect_char(vm, &mut chars)?;
            while '0' <= ch && ch <= '9' {
                precision = precision * 10 + ch as usize - '0' as usize;
                ch = expect_char(vm, &mut chars)?;
            }
        };
        if arguments.len() <= arg_no {
            return Err(vm.error_argument("Too few arguments"));
        };
        // Specifier
        let val = arguments[arg_no];
        arg_no += 1;
        let format = match ch {
            'd' => {
                let val = val.expect_integer(&vm, "Invalid value for placeholder of Integer.")?;
                if zero_flag {
                    format!("{:0w$.p$}", val, w = width, p = precision)
                } else {
                    format!("{:w$.p$}", val, w = width, p = precision)
                }
            }
            'b' => {
                let val = val.expect_integer(&vm, "Invalid value for placeholder of Integer.")?;
                if zero_flag {
                    format!("{:0w$b}", val, w = width)
                } else {
                    format!("{:w$b}", val, w = width)
                }
            }
            'x' => {
                let val = val.expect_integer(&vm, "Invalid value for placeholder of Integer.")?;
                if zero_flag {
                    format!("{:0w$x}", val, w = width)
                } else {
                    format!("{:w$x}", val, w = width)
                }
            }
            'X' => {
                let val = vm.expect_integer(val, "Value for the placeholder")?;
                if zero_flag {
                    format!("{:0w$X}", val, w = width)
                } else {
                    format!("{:w$X}", val, w = width)
                }
            }
            'f' => {
                let val = vm.expect_flonum(val, "Value for the placeholder")?;
                if zero_flag {
                    format!("{:0w$.p$}", val, w = width, p = precision)
                } else {
                    format!("{:w$.p$}", val, w = width, p = precision)
                }
            }
            _ => return Err(vm.error_argument("Invalid format character.")),
        };
        format_str.append(&mut format.chars().collect());
        next_char!(ch, chars);
    }

    let res = Value::string(&vm.globals, format_str.into_iter().collect());
    Ok(res)
}

fn string_start_with(vm: &mut VM, mut self_val: Value, args: &Args) -> VMResult {
    vm.check_args_num(args.len(), 1)?;
    let string = self_val.expect_string(vm, "Receiver")?;
    let mut arg0 = args[0];
    let arg = arg0.expect_string(vm, "1st arg")?;
    let res = string.starts_with(arg);
    Ok(Value::bool(res))
}

fn string_to_sym(vm: &mut VM, mut self_val: Value, args: &Args) -> VMResult {
    vm.check_args_num(args.len(), 0)?;
    let string = self_val.expect_string(vm, "Receiver")?;
    let id = IdentId::get_ident_id(string);
    Ok(Value::symbol(id))
}

fn string_split(vm: &mut VM, mut self_val: Value, args: &Args) -> VMResult {
    vm.check_args_range(args.len(), 1, 2)?;
    let string = self_val.expect_string(vm, "Receiver")?;
    let mut arg0 = args[0];
    let sep = arg0.expect_string(vm, "1st arg")?;
    let lim = if args.len() > 1 {
        args[1].expect_integer(vm, "Second arg must be Integer.")?
    } else {
        0
    };
    if lim == 1 {
        let vec = vec![Value::string(&vm.globals, string.to_string())];
        let ary = Value::array_from(&vm.globals, vec);
        return Ok(ary);
    } else if lim < 0 {
        let vec = string
            .split(sep)
            .map(|x| Value::string(&vm.globals, x.to_string()))
            .collect();
        let ary = Value::array_from(&vm.globals, vec);
        return Ok(ary);
    } else if lim == 0 {
        let mut vec: Vec<&str> = string.split(sep).collect();
        loop {
            match vec.last() {
                Some(s) => {
                    if s == &"" {
                        vec.pop();
                    } else {
                        break;
                    }
                }
                None => break,
            }
        }
        let vec = vec
            .iter()
            .map(|x| Value::string(&vm.globals, x.to_string()))
            .collect();
        let ary = Value::array_from(&vm.globals, vec);
        return Ok(ary);
    } else {
        let vec = string
            .splitn(lim as usize, sep)
            .map(|x| Value::string(&vm.globals, x.to_string()))
            .collect();
        let ary = Value::array_from(&vm.globals, vec);
        return Ok(ary);
    }
}

fn string_sub(vm: &mut VM, mut self_val: Value, args: &Args) -> VMResult {
    vm.check_args_range(args.len(), 1, 2)?;
    let given = self_val.expect_string(vm, "Receiver")?;
    let res = if args.len() == 2 {
        let mut arg1 = args[1];
        let replace = arg1.expect_string(vm, "2nd arg")?;
        Regexp::replace_one(vm, args[0], given, replace)?
    } else {
        let block = vm.expect_block(args.block)?;
        let (res, _) = Regexp::replace_one_block(vm, args[0], given, block)?;
        res
    };
    Ok(Value::string(&vm.globals, res))
}

fn string_gsub(vm: &mut VM, self_val: Value, args: &Args) -> VMResult {
    let (res, _) = gsub(vm, self_val, args)?;
    Ok(Value::string(&vm.globals, res))
}

fn string_gsub_(vm: &mut VM, self_val: Value, args: &Args) -> VMResult {
    let (res, changed) = gsub(vm, self_val, args)?;
    *self_val.rvalue_mut() = RValue::new_string(&vm.globals, res);
    let res = if changed { self_val } else { Value::nil() };
    Ok(res)
}

fn gsub(vm: &mut VM, mut self_val: Value, args: &Args) -> Result<(String, bool), RubyError> {
    match args.block {
        Some(block) => {
            vm.check_args_num(args.len(), 1)?;
            let given = self_val.expect_string(vm, "Receiver")?;
            Regexp::replace_all_block(vm, args[0], given, block)
        }
        None => {
            vm.check_args_num(args.len(), 2)?;
            let given = self_val.expect_string(vm, "Receiver")?;
            let mut arg1 = args[1];
            let replace = arg1.expect_string(vm, "2nd arg")?;
            Regexp::replace_all(vm, args[0], given, replace)
        }
    }
}

fn string_scan(vm: &mut VM, mut self_val: Value, args: &Args) -> VMResult {
    vm.check_args_num(args.len(), 1)?;
    let given = self_val.expect_string(vm, "Receiver")?;
    let vec = if let Some(s) = args[0].as_string() {
        let re = vm.regexp_from_string(&s)?;
        Regexp::find_all(vm, &re, given)?
    } else if let Some(re) = args[0].as_regexp() {
        Regexp::find_all(vm, &re.regexp, given)?
    } else {
        return Err(vm.error_argument("1st arg must be RegExp or String."));
    };
    match args.block {
        Some(block) if block == MethodRef::from(0) => {
            vm.temp_new_with_vec(vec.clone());
            vm.temp_new();
            for arg in vec {
                let block_args = Args::new1(arg);
                let v = vm.eval_block(block, &block_args)?;
                vm.temp_push(v);
            }
            let res = vm.temp_finish();
            vm.temp_finish();
            Ok(Value::array_from(&vm.globals, res))
        }
        Some(block) => {
            vm.temp_new_with_vec(vec.clone());
            for arg in vec {
                match arg.as_array() {
                    Some(ary) => {
                        let len = ary.elements.len();
                        let mut block_args = Args::new(len);
                        for i in 0..len {
                            block_args[i] = ary.elements[i]
                        }
                        vm.eval_block(block, &block_args)?;
                    }
                    None => {
                        let block_args = Args::new1(arg);
                        vm.eval_block(block, &block_args)?;
                    }
                }
            }
            vm.temp_finish();
            Ok(self_val)
        }
        None => Ok(Value::array_from(&vm.globals, vec)),
    }
}

fn string_rmatch(vm: &mut VM, mut self_val: Value, args: &Args) -> VMResult {
    vm.check_args_num(args.len(), 1)?;
    let given = self_val.expect_string(vm, "Receiver")?;
    if let Some(re) = args[0].as_regexp() {
        let res = match Regexp::find_one(vm, &re.regexp, given).unwrap() {
            Some(mat) => Value::fixnum(mat.start() as i64),
            None => Value::nil(),
        };
        return Ok(res);
    } else {
        return Err(vm.error_argument("1st arg must be RegExp."));
    };
}

fn string_tr(vm: &mut VM, mut self_val: Value, args: &Args) -> VMResult {
    vm.check_args_num(args.len(), 2)?;
    let rec = self_val.expect_string(vm, "Receiver")?;
    let mut arg0 = args[0];
    let mut arg1 = args[1];
    let from = arg0.expect_string(vm, "1st arg")?;
    let to = arg1.expect_string(vm, "2nd arg")?;
    let res = rec.replace(from, to);
    Ok(Value::string(&vm.globals, res))
}

fn string_size(vm: &mut VM, mut self_val: Value, args: &Args) -> VMResult {
    vm.check_args_num(args.len(), 0)?;
    let rec = self_val.expect_string(vm, "Receiver")?;
    Ok(Value::fixnum(rec.chars().count() as i64))
}

fn string_bytes(vm: &mut VM, self_val: Value, args: &Args) -> VMResult {
    vm.check_args_num(args.len(), 0)?;
    let bytes = self_val.expect_bytes(vm, "Receiver")?;
    let mut ary = vec![];
    for b in bytes {
        ary.push(Value::fixnum(*b as i64));
    }
    Ok(Value::array_from(&vm.globals, ary))
}

fn string_chars(vm: &mut VM, mut self_val: Value, args: &Args) -> VMResult {
    vm.check_args_num(args.len(), 0)?;
<<<<<<< HEAD
    let mut self_val = self_val.clone();
    //let string = vm.expect_string(&mut self_val, "Receiver")?;
    let ary: Vec<Value> = vm
        .expect_string(&mut self_val, "Receiver")?
=======
    let string = self_val.expect_string(vm, "Receiver")?;
    let ary: Vec<Value> = string
>>>>>>> cf9e4d99
        .chars()
        .map(|c| Value::string(&vm.globals, c.to_string()))
        .collect();
    Ok(Value::array_from(&vm.globals, ary))
}

fn string_sum(vm: &mut VM, self_val: Value, args: &Args) -> VMResult {
    vm.check_args_num(args.len(), 0)?;
    let bytes = self_val.as_bytes().unwrap();
    let mut sum = 0;
    for b in bytes {
        sum += *b as u64;
    }
    Ok(Value::fixnum((sum & ((1 << 16) - 1)) as i64))
}

fn string_upcase(vm: &mut VM, mut self_val: Value, args: &Args) -> VMResult {
    vm.check_args_num(args.len(), 0)?;
<<<<<<< HEAD
    let self_ = vm.expect_string(&mut self_val, "Receiver")?;
=======
    let self_ = self_val.expect_string(vm, "Receiver")?;
>>>>>>> cf9e4d99
    let res = self_.to_uppercase();
    Ok(Value::string(&vm.globals, res))
}

fn string_chomp(vm: &mut VM, mut self_val: Value, args: &Args) -> VMResult {
    vm.check_args_num(args.len(), 0)?;
<<<<<<< HEAD
    let self_ = vm.expect_string(&mut self_val, "Receiver")?;
=======
    let self_ = self_val.expect_string(vm, "Receiver")?;
>>>>>>> cf9e4d99
    let res = self_.trim_end_matches('\n').to_string();
    Ok(Value::string(&vm.globals, res))
}

fn string_toi(vm: &mut VM, mut self_val: Value, args: &Args) -> VMResult {
    vm.check_args_num(args.len(), 0)?;
<<<<<<< HEAD
    let self_ = match vm.expect_string(&mut self_val, "Receiver") {
=======
    let self_ = match self_val.expect_string(vm, "Receiver") {
>>>>>>> cf9e4d99
        Ok(s) => s,
        Err(_) => return Ok(Value::fixnum(0)),
    };
    let i: i64 = self_.parse().unwrap();
    Ok(Value::fixnum(i))
}

fn lt(vm: &mut VM, self_val: Value, args: &Args) -> VMResult {
    vm.check_args_num(args.len(), 1)?;
    let lhs = self_val.as_rstring().unwrap();
    match lhs.cmp(args[0]) {
        Some(ord) => Ok(Value::bool(ord == Ordering::Less)),
        None => Ok(Value::bool(false)),
    }
}

fn gt(vm: &mut VM, self_val: Value, args: &Args) -> VMResult {
    vm.check_args_num(args.len(), 1)?;
    let lhs = self_val.as_rstring().unwrap();
    match lhs.cmp(args[0]) {
        Some(ord) => Ok(Value::bool(ord == Ordering::Greater)),
        None => Ok(Value::bool(false)),
    }
}

#[cfg(test)]
mod test {
    use crate::test::*;

    #[test]
    fn string_test() {
        let program = r#"
        assert true, "a" < "b"
        assert false, "b" < "b"
        assert false, "c" < "b"
        assert false, "a" > "b"
        assert false, "b" > "b"
        assert true, "c" > "b"
        "#;
        assert_script(program);
    }

    #[test]
    fn string_add() {
        let program = r#"
        assert "this is a pen", "this is " + "a pen"
        "#;
        assert_script(program);
    }

    #[test]
    fn string_mul() {
        let program = r#"
        assert "rubyrubyrubyruby", "ruby" * 4
        assert "", "ruby" * 0
        "#;
        assert_script(program);
    }

    #[test]
    fn string_index() {
        let program = r#"
        assert "rubyruby"[3], "y" 
        assert "rubyruby"[0..2], "rub" 
        assert "rubyruby"[0..-2], "rubyrub" 
        assert "rubyruby"[2..-7], "" 
        "#;
        assert_script(program);
    }

    #[test]
    fn string_format() {
        let program = r#"
        assert "-12-", "-%d-" % 12
        assert "-  12-", "-%4d-" % 12
        assert "-0012-", "-%04d-" % 12
        assert "-c-", "-%x-" % 12
        assert "-   c-", "-%4x-" % 12
        assert "-000c-", "-%04x-" % 12
        assert "-C-", "-%X-" % 12
        assert "-   C-", "-%4X-" % 12
        assert "-000C-", "-%04X-" % 12
        assert "-1001-", "-%b-" % 9
        assert "-  1001-", "-%6b-" % 9
        assert "-001001-", "-%06b-" % 9
        assert "12.50000", "%08.5f" % 12.5
        assert "0012.500", "%08.3f" % 12.5
        assert "1.34", "%.2f" % 1.345
        "#;
        assert_script(program);
    }

    #[test]
    fn string_start_with() {
        let program = r#"
        assert true, "ruby".start_with?("r")
        assert false, "ruby".start_with?("R")
        assert true, "魁ruby".start_with?("魁")
        "#;
        assert_script(program);
    }

    #[test]
    fn string_to_sym() {
        let program = r#"
        assert :ruby, "ruby".to_sym
        assert :rust, "rust".to_sym
        "#;
        assert_script(program);
    }

    #[test]
    fn string_split() {
        let program = r#"
        assert ["this", "is", "a", "pen"], "this is a pen       ".split(" ")
        assert ["this", "is", "a pen"], "this is a pen".split(" ", 3)
        "#;
        assert_script(program);
    }

    #[test]
    fn string_bytes() {
        let program = r#"
        assert [97, 98, 99, 100], "abcd".bytes
        "#;
        assert_script(program);
    }

    #[test]
    fn string_sum() {
        let program = r#"
        assert 394, "abcd".sum
        a = ""
        [114, 117, 98].map{ |elem| a += elem.chr}
        assert 329, a.sum
        "#;
        assert_script(program);
    }

    #[test]
    fn string_sub() {
        let program = r#"
        assert "abc!!g", "abcdefg".sub(/def/, "!!")
        #assert "a<<b>>cabc", "abcabc".sub(/b/, "<<\1>>")
        #assert "X<<bb>>xbb", "xxbbxbb".sub(/x+(b+)/, "X<<\1>>")
        assert "aBCabc", "abcabc".sub(/bc/) {|s| s.upcase }
        assert "abcabc", "abcabc".sub(/bd/) {|s| s.upcase }
        "#;
        assert_script(program);
    }

    #[test]
    fn string_scan() {
        let program = r#"
        assert ["fo", "ob", "ar"], "foobar".scan(/../)
        assert ["o", "o"], "foobar".scan("o")
        assert ["bar", "baz", "bar", "baz"], "foobarbazfoobarbaz".scan(/ba./)
        assert [["f"], ["o"], ["o"], ["b"], ["a"], ["r"]], "foobar".scan(/(.)/)
        assert [["ba", "r", ""], ["ba", "z", ""], ["ba", "r", ""], ["ba", "z", ""]], "foobarbazfoobarbaz".scan(/(ba)(.)()/)
        "foobarbazfoobarbaz".scan(/ba./) {|x| puts x}
        "#;
        assert_script(program);
    }

    #[test]
    fn string_upcase() {
        let program = r#"
        assert "RUBY IS GREAT.", "ruby is great.".upcase
        a = ""
        [114, 117, 98, 121, 32, 105, 115, 32, 103, 114, 101, 97, 116, 46].map{ |elem| a += elem.chr }
        assert "RUBY IS GREAT.", a.upcase
        "#;
        assert_script(program);
    }

    #[test]
    fn string_chomp() {
        let program = r#"
        assert "Ruby", "Ruby\n\n\n".chomp
        a = ""
        [82, 117, 98, 121, 10, 10, 10].map{ |elem| a += elem.chr }
        assert "Ruby", a.chomp
        "#;
        assert_script(program);
    }

    #[test]
    fn string_toi() {
        let program = r#"
        assert 1578, "1578".to_i
        a = ""
        [49, 53, 55, 56].map{ |elem| a += elem.chr }
        assert 1578, a.to_i
        "#;
        assert_script(program);
    }
}<|MERGE_RESOLUTION|>--- conflicted
+++ resolved
@@ -602,15 +602,8 @@
 
 fn string_chars(vm: &mut VM, mut self_val: Value, args: &Args) -> VMResult {
     vm.check_args_num(args.len(), 0)?;
-<<<<<<< HEAD
-    let mut self_val = self_val.clone();
-    //let string = vm.expect_string(&mut self_val, "Receiver")?;
-    let ary: Vec<Value> = vm
-        .expect_string(&mut self_val, "Receiver")?
-=======
     let string = self_val.expect_string(vm, "Receiver")?;
     let ary: Vec<Value> = string
->>>>>>> cf9e4d99
         .chars()
         .map(|c| Value::string(&vm.globals, c.to_string()))
         .collect();
@@ -629,33 +622,21 @@
 
 fn string_upcase(vm: &mut VM, mut self_val: Value, args: &Args) -> VMResult {
     vm.check_args_num(args.len(), 0)?;
-<<<<<<< HEAD
-    let self_ = vm.expect_string(&mut self_val, "Receiver")?;
-=======
     let self_ = self_val.expect_string(vm, "Receiver")?;
->>>>>>> cf9e4d99
     let res = self_.to_uppercase();
     Ok(Value::string(&vm.globals, res))
 }
 
 fn string_chomp(vm: &mut VM, mut self_val: Value, args: &Args) -> VMResult {
     vm.check_args_num(args.len(), 0)?;
-<<<<<<< HEAD
-    let self_ = vm.expect_string(&mut self_val, "Receiver")?;
-=======
     let self_ = self_val.expect_string(vm, "Receiver")?;
->>>>>>> cf9e4d99
     let res = self_.trim_end_matches('\n').to_string();
     Ok(Value::string(&vm.globals, res))
 }
 
 fn string_toi(vm: &mut VM, mut self_val: Value, args: &Args) -> VMResult {
     vm.check_args_num(args.len(), 0)?;
-<<<<<<< HEAD
-    let self_ = match vm.expect_string(&mut self_val, "Receiver") {
-=======
     let self_ = match self_val.expect_string(vm, "Receiver") {
->>>>>>> cf9e4d99
         Ok(s) => s,
         Err(_) => return Ok(Value::fixnum(0)),
     };
