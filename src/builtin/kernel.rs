--- conflicted
+++ resolved
@@ -144,10 +144,6 @@
         let file_name = path.to_string_lossy().to_string();
         let (absolute_path, program) = vm.load_file(file_name)?;
         #[cfg(feature = "verbose")]
-<<<<<<< HEAD
-        #[cfg(not(tarpaulin_include))]
-=======
->>>>>>> d3769898
         eprintln!("reading:{}", absolute_path.to_string_lossy());
         vm.root_path.push(path);
         vm.class_push(vm.globals.builtins.object);
